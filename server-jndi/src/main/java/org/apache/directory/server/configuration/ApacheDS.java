--- conflicted
+++ resolved
@@ -1,501 +1,475 @@
-/*
- *  Licensed to the Apache Software Foundation (ASF) under one
- *  or more contributor license agreements.  See the NOTICE file
- *  distributed with this work for additional information
- *  regarding copyright ownership.  The ASF licenses this file
- *  to you under the Apache License, Version 2.0 (the
- *  "License"); you may not use this file except in compliance
- *  with the License.  You may obtain a copy of the License at
- *
- *    http://www.apache.org/licenses/LICENSE-2.0
- *
- *  Unless required by applicable law or agreed to in writing,
- *  software distributed under the License is distributed on an
- *  "AS IS" BASIS, WITHOUT WARRANTIES OR CONDITIONS OF ANY
- *  KIND, either express or implied.  See the License for the
- *  specific language governing permissions and limitations
- *  under the License.
- *
- */
-package org.apache.directory.server.configuration;
-
-
-import org.apache.commons.lang.StringUtils;
-import org.apache.directory.server.constants.ApacheSchemaConstants;
-import org.apache.directory.server.constants.ServerDNConstants;
-import org.apache.directory.server.core.DefaultDirectoryService;
-import org.apache.directory.server.core.DirectoryService;
-import org.apache.directory.server.core.authn.LdapPrincipal;
-import org.apache.directory.server.ldap.LdapServer;
-import org.apache.directory.server.protocol.shared.store.LdifFileLoader;
-import org.apache.directory.server.protocol.shared.store.LdifLoadFilter;
-import org.apache.directory.server.schema.registries.AttributeTypeRegistry;
-import org.apache.directory.shared.ldap.constants.AuthenticationLevel;
-import org.apache.directory.shared.ldap.constants.SchemaConstants;
-import org.apache.directory.shared.ldap.message.AttributesImpl;
-import org.apache.directory.shared.ldap.name.LdapDN;
-import org.apache.directory.shared.ldap.util.StringTools;
-import org.apache.mina.common.ByteBuffer;
-import org.apache.mina.common.SimpleByteBufferAllocator;
-import org.slf4j.Logger;
-import org.slf4j.LoggerFactory;
-
-import javax.naming.NamingException;
-import javax.naming.directory.Attributes;
-import javax.naming.directory.DirContext;
-
-import java.io.File;
-import java.io.FileFilter;
-import java.io.IOException;
-import java.util.ArrayList;
-import java.util.List;
-
-
-/**
- * Apache Directory Server top level.
- *
- * @org.apache.xbean.XBean
- * @author <a href="mailto:dev@directory.apache.org">Apache Directory Project</a>
- * @version $Rev$
- */
-public class ApacheDS
-{
-    private static final Logger LOG = LoggerFactory.getLogger( ApacheDS.class.getName() );
-    
-    /** Default delay between two flushes to the backend */
-    private static final long DEFAULT_SYNC_PERIOD_MILLIS = 20000;
-
-    /** Wainting period between two flushes to the backend */
-    private long synchPeriodMillis = DEFAULT_SYNC_PERIOD_MILLIS;
-
-    /** Directory where are stored the LDIF files to be loaded at startup */
-    private File ldifDirectory;
-    
-    private final List<LdifLoadFilter> ldifFilters = new ArrayList<LdifLoadFilter>();
-
-    /** The LDAP server protocol handler */
-    private final LdapServer ldapServer;
-    
-    /** The LDAPS server protocol handler */
-    private final LdapServer ldapsServer;
-    
-    /** The directory service */
-    private final DirectoryService directoryService;
-
-
-    /**
-     * Creates a new instance of the ApacheDS server
-     *  
-     * @param directoryService 
-     * @param ldapServer
-     * @param ldapsServer
-     */
-    public ApacheDS( DirectoryService directoryService, LdapServer ldapServer, LdapServer ldapsServer )
-    {
-        LOG.info(  "Starting the Apache Directory Server" );
-
-        if ( directoryService == null )
-        {
-            this.directoryService = new DefaultDirectoryService();
-        }
-		else
-		{        
-        	this.directoryService = directoryService;
-        }
-        
-        this.ldapServer = ldapServer;
-        this.ldapsServer = ldapsServer;
-        ByteBuffer.setAllocator( new SimpleByteBufferAllocator() );
-        ByteBuffer.setUseDirectBuffers( false );
-    }
-
-
-    /**
-     * Start the server :
-     *  <li>initialize the DirectoryService</li>
-     *  <li>start the LDAP server</li>
-     *  <li>start the LDAPS server</li>
-     *  
-     * @throws NamingException If the server cannot be started
-     * @throws IOException If an IO error occured while reading some file
-     */
-    public void startup() throws NamingException, IOException
-    {
-        LOG.debug( "Starting the server" );
-        
-        // Start the directory service if not started yet
-        if ( ! directoryService.isStarted() )
-        {
-            LOG.debug( "1. Starting the DirectoryService" );
-            directoryService.startup();
-        }
-
-        // Load the LDIF files - if any - into the server
-        loadLdifs();
-
-        // Start the LDAP server
-        if ( ldapServer != null && ! ldapServer.isStarted() )
-        {
-            LOG.debug( "3. Starting the LDAP server" );
-            ldapServer.start();
-        }
-
-        // Start the LDAPS  server
-        if ( ldapsServer != null && ! ldapsServer.isStarted() )
-        {
-            LOG.debug(  "4. Starting the LDAPS server" );
-            ldapsServer.start();
-        }
-        
-        LOG.debug( "Server successfully started" );
-    }
-
-
-    public boolean isStarted()
-    {
-        if ( ldapServer != null || ldapsServer != null )
-        {
-             return ( ldapServer != null && ldapServer.isStarted() )
-                     || ( ldapsServer != null && ldapsServer.isStarted() );
-        }
-        
-        return directoryService.isStarted();
-    }
-    
-
-    public void shutdown() throws NamingException
-    {
-        if ( ldapServer != null && ldapServer.isStarted() )
-        {
-            ldapServer.stop();
-        }
-
-        if ( ldapsServer != null && ldapsServer.isStarted() )
-        {
-            ldapsServer.stop();
-        }
-
-        directoryService.shutdown();
-    }
-
-
-    public LdapServer getLdapServer()
-    {
-        return ldapServer;
-    }
-
-
-    public LdapServer getLdapsServer()
-    {
-        return ldapsServer;
-    }
-
-
-    public DirectoryService getDirectoryService()
-    {
-        return directoryService;
-    }
-
-
-    public long getSynchPeriodMillis()
-    {
-        return synchPeriodMillis;
-    }
-
-
-    public void setSynchPeriodMillis( long synchPeriodMillis )
-    {
-        LOG.info( "Set the synchPeriodMillis to {}", synchPeriodMillis );
-        this.synchPeriodMillis = synchPeriodMillis;
-    }
-
-    
-    /**
-     * Get the directory where 
-     * @return
-     */
-    public File getLdifDirectory()
-    {
-        return ldifDirectory;
-    }
-
-
-    public void setAllowAnonymousAccess( boolean allowAnonymousAccess )
-    {
-        LOG.info( "Set the allowAnonymousAccess flag to {}", allowAnonymousAccess );
-        
-        directoryService.setAllowAnonymousAccess( allowAnonymousAccess );
-        
-        if ( ldapServer != null )
-        {
-            ldapServer.setAllowAnonymousAccess( allowAnonymousAccess );
-        }
-        
-        if ( ldapsServer != null )
-        {
-            ldapsServer.setAllowAnonymousAccess( allowAnonymousAccess );
-        }
-    }
-
-
-    public void setLdifDirectory( File ldifDirectory )
-    {
-        LOG.info( "The LDIF directory file is {}", ldifDirectory.getAbsolutePath() );
-        this.ldifDirectory = ldifDirectory;
-    }
-<<<<<<< HEAD
-
-
-    public List<LdifLoadFilter> getLdifFilters()
-    {
-        return new ArrayList<LdifLoadFilter>( ldifFilters );
-    }
-
-
-    public void setLdifFilters( List<LdifLoadFilter> filters )
-    {
-        this.ldifFilters.clear();
-        this.ldifFilters.addAll( filters );
-    }
-
-
-=======
-    
-    
->>>>>>> 719ef253
-    // ----------------------------------------------------------------------
-    // From CoreContextFactory: presently in intermediate step but these
-    // methods will be moved to the appropriate protocol service eventually.
-    // This is here simply to start to remove the JNDI dependency then further
-    // refactoring will be needed to place these where they belong.
-    // ----------------------------------------------------------------------
-
-
-    /**
-     * Check that the entry where are stored the loaded Ldif files is created.
-     * 
-     * If not, create it.
-     * 
-     * The files are stored in ou=loadedLdifFiles,ou=configuration,ou=system
-     */
-    private void ensureLdifFileBase( DirContext root )
-    {
-        Attributes entry = new AttributesImpl( SchemaConstants.OU_AT, "loadedLdifFiles", true );
-        entry.put( SchemaConstants.OBJECT_CLASS_AT, SchemaConstants.TOP_OC );
-        entry.get( SchemaConstants.OBJECT_CLASS_AT ).add( SchemaConstants.ORGANIZATIONAL_UNIT_OC );
-
-        try
-        {
-            root.createSubcontext( ServerDNConstants.LDIF_FILES_DN, entry );
-            LOG.info( "Creating " + ServerDNConstants.LDIF_FILES_DN );
-        }
-        catch ( NamingException e )
-        {
-            LOG.info( ServerDNConstants.LDIF_FILES_DN + " exists" );
-        }
-    }
-
-
-    /**
-     * Create a string containing a hex dump of the loaded ldif file name.
-     * 
-     * It is associated with the attributeType wrt to the underlying system.
-     */
-    private String buildProtectedFileEntry( File ldif )
-    {
-        String fileSep = File.separatorChar == '\\' ? 
-                ApacheSchemaConstants.WINDOWS_FILE_AT : 
-                ApacheSchemaConstants.UNIX_FILE_AT;
-
-        return  fileSep + 
-                "=" + 
-                StringTools.dumpHexPairs( StringTools.getBytesUtf8( getCanonical( ldif ) ) ) +
-                "," + 
-                ServerDNConstants.LDIF_FILES_DN; 
-    }
-
-    
-    private void addFileEntry( DirContext root, File ldif ) throws NamingException
-    {
-        String rdnAttr = File.separatorChar == '\\' ? 
-            ApacheSchemaConstants.WINDOWS_FILE_AT : 
-            ApacheSchemaConstants.UNIX_FILE_AT;
-        String oc = File.separatorChar == '\\' ? ApacheSchemaConstants.WINDOWS_FILE_OC : ApacheSchemaConstants.UNIX_FILE_OC;
-
-        Attributes entry = new AttributesImpl( rdnAttr, getCanonical( ldif ), true );
-        entry.put( SchemaConstants.OBJECT_CLASS_AT, SchemaConstants.TOP_OC );
-        entry.get( SchemaConstants.OBJECT_CLASS_AT ).add( oc );
-        root.createSubcontext( buildProtectedFileEntry( ldif ), entry );
-    }
-
-
-    /**
-     * 
-     * @param root
-     * @param ldif
-     * @return
-     */
-    private Attributes getLdifFileEntry( DirContext root, File ldif )
-    {
-        try
-        {
-            return root.getAttributes( buildProtectedFileEntry( ldif ), new String[]
-                { SchemaConstants.CREATE_TIMESTAMP_AT } );
-        }
-        catch ( NamingException e )
-        {
-            return null;
-        }
-    }
-
-
-    private String getCanonical( File file )
-    {
-        String canonical;
-
-        try
-        {
-            canonical = file.getCanonicalPath();
-        }
-        catch ( IOException e )
-        {
-            LOG.error( "could not get canonical path", e );
-            return null;
-        }
-
-        return StringUtils.replace( canonical, "\\", "\\\\" );
-    }
-
-
-    /**
-     * Load a ldif into the directory.
-     *  
-     * @param root The context in which we will inject the entries
-     * @param ldifFile The ldif file to read
-     * @throws NamingException If something went wrong while loading the entries
-     */
-    private void loadLdif( DirContext root, File ldifFile ) throws NamingException
-    {
-        Attributes fileEntry = getLdifFileEntry( root, ldifFile );
-
-        if ( fileEntry != null )
-        {
-            String time = ( String ) fileEntry.get( SchemaConstants.CREATE_TIMESTAMP_AT ).get();
-            LOG.info( "Load of LDIF file '" + getCanonical( ldifFile )
-                    + "' skipped.  It has already been loaded on " + time + "." );
-        }
-        else
-        {
-            LdifFileLoader loader = new LdifFileLoader( root, ldifFile, ldifFilters );
-            int count = loader.execute();
-            LOG.info( "Loaded " + count + " entries from LDIF file '" + getCanonical( ldifFile ) + "'" );
-            addFileEntry( root, ldifFile );
-        }
-    }
-    
-    
-    /**
-     * Load the ldif files if there are some
-     */
-    public void loadLdifs() throws NamingException
-    {
-        // LOG and bail if property not set
-        if ( ldifDirectory == null )
-        {
-            LOG.info( "LDIF load directory not specified.  No LDIF files will be loaded." );
-            return;
-        }
-
-        // LOG and bail if LDIF directory does not exists
-        if ( ! ldifDirectory.exists() )
-        {
-            LOG.warn( "LDIF load directory '{}' does not exist.  No LDIF files will be loaded.",
-                getCanonical( ldifDirectory ) );
-            return;
-        }
-
-
-        LdapDN dn = new LdapDN( ServerDNConstants.ADMIN_SYSTEM_DN );
-<<<<<<< HEAD
-    
-        // Must normalize the dn or - IllegalStateException!
-        AttributeTypeRegistry reg = directoryService.getRegistries().getAttributeTypeRegistry();
-        dn.normalize( reg.getNormalizerMapping() );
-    
-=======
-        
-        // Must normalize the dn or - IllegalStateException!
-        AttributeTypeRegistry reg = directoryService.getRegistries().getAttributeTypeRegistry();
-        dn.normalize( reg.getNormalizerMapping() );
-        
->>>>>>> 719ef253
-        LdapPrincipal admin = new LdapPrincipal( dn, AuthenticationLevel.STRONG );
-        
-        
-        DirContext root = directoryService.getJndiContext( admin );
-        ensureLdifFileBase( root );
-
-        // if ldif directory is a file try to load it
-        if ( ldifDirectory.isFile() )
-        {
-            if ( LOG.isInfoEnabled() )
-            {
-                LOG.info( "LDIF load directory '{}' is a file. Will attempt to load as LDIF.",
-                    getCanonical( ldifDirectory ) );
-            }
-
-            try
-            {
-                loadLdif( root, ldifDirectory );
-            }
-            catch ( NamingException ne )
-            {
-                // If the file can't be read, log the error, and stop
-                // loading LDIFs.
-                LOG.error( "Cannot load the ldif file '{}', error : ",
-                    ldifDirectory.getAbsolutePath(), 
-                    ne.getMessage() );
-                throw ne;
-            }
-        }
-        else
-        {
-            // get all the ldif files within the directory (should be sorted alphabetically)
-            File[] ldifFiles = ldifDirectory.listFiles( new FileFilter()
-            {
-                public boolean accept( File pathname )
-                {
-                    boolean isLdif = pathname.getName().toLowerCase().endsWith( ".ldif" );
-                    return pathname.isFile() && pathname.canRead() && isLdif;
-                }
-            } );
-    
-            // LOG and bail if we could not find any LDIF files
-            if ( ( ldifFiles == null ) || ( ldifFiles.length == 0 ) )
-            {
-                LOG.warn( "LDIF load directory '{}' does not contain any LDIF files. No LDIF files will be loaded.", 
-                    getCanonical( ldifDirectory ) );
-                return;
-            }
-    
-            // load all the ldif files and load each one that is loaded
-            for ( File ldifFile : ldifFiles )
-            {
-                try
-                {
-                    LOG.info(  "Loading LDIF file '{}'", ldifFile.getName() );
-                    loadLdif( root, ldifFile );
-                }
-                catch ( NamingException ne )
-                {
-                    // If the file can't be read, log the error, and stop
-                    // loading LDIFs.
-                    LOG.error( "Cannot load the ldif file '{}', error : {}", 
-                        ldifFile.getAbsolutePath(), 
-                        ne.getMessage() );
-                    throw ne;
-                }
-            }
-        }
-    }
-}
+/*
+ *  Licensed to the Apache Software Foundation (ASF) under one
+ *  or more contributor license agreements.  See the NOTICE file
+ *  distributed with this work for additional information
+ *  regarding copyright ownership.  The ASF licenses this file
+ *  to you under the Apache License, Version 2.0 (the
+ *  "License"); you may not use this file except in compliance
+ *  with the License.  You may obtain a copy of the License at
+ *
+ *    http://www.apache.org/licenses/LICENSE-2.0
+ *
+ *  Unless required by applicable law or agreed to in writing,
+ *  software distributed under the License is distributed on an
+ *  "AS IS" BASIS, WITHOUT WARRANTIES OR CONDITIONS OF ANY
+ *  KIND, either express or implied.  See the License for the
+ *  specific language governing permissions and limitations
+ *  under the License.
+ *
+ */
+package org.apache.directory.server.configuration;
+
+
+import org.apache.commons.lang.StringUtils;
+import org.apache.directory.server.constants.ApacheSchemaConstants;
+import org.apache.directory.server.constants.ServerDNConstants;
+import org.apache.directory.server.core.DefaultDirectoryService;
+import org.apache.directory.server.core.DirectoryService;
+import org.apache.directory.server.core.authn.LdapPrincipal;
+import org.apache.directory.server.ldap.LdapServer;
+import org.apache.directory.server.protocol.shared.store.LdifFileLoader;
+import org.apache.directory.server.protocol.shared.store.LdifLoadFilter;
+import org.apache.directory.server.schema.registries.AttributeTypeRegistry;
+import org.apache.directory.shared.ldap.constants.AuthenticationLevel;
+import org.apache.directory.shared.ldap.constants.SchemaConstants;
+import org.apache.directory.shared.ldap.message.AttributesImpl;
+import org.apache.directory.shared.ldap.name.LdapDN;
+import org.apache.directory.shared.ldap.util.StringTools;
+import org.apache.mina.common.ByteBuffer;
+import org.apache.mina.common.SimpleByteBufferAllocator;
+import org.slf4j.Logger;
+import org.slf4j.LoggerFactory;
+
+import javax.naming.NamingException;
+import javax.naming.directory.Attributes;
+import javax.naming.directory.DirContext;
+
+import java.io.File;
+import java.io.FileFilter;
+import java.io.IOException;
+import java.util.ArrayList;
+import java.util.List;
+
+
+/**
+ * Apache Directory Server top level.
+ *
+ * @org.apache.xbean.XBean
+ * @author <a href="mailto:dev@directory.apache.org">Apache Directory Project</a>
+ * @version $Rev$
+ */
+public class ApacheDS
+{
+    private static final Logger LOG = LoggerFactory.getLogger( ApacheDS.class.getName() );
+    
+    /** Default delay between two flushes to the backend */
+    private static final long DEFAULT_SYNC_PERIOD_MILLIS = 20000;
+
+    /** Wainting period between two flushes to the backend */
+    private long synchPeriodMillis = DEFAULT_SYNC_PERIOD_MILLIS;
+
+    /** Directory where are stored the LDIF files to be loaded at startup */
+    private File ldifDirectory;
+    
+    private final List<LdifLoadFilter> ldifFilters = new ArrayList<LdifLoadFilter>();
+
+    /** The LDAP server protocol handler */
+    private final LdapServer ldapServer;
+    
+    /** The LDAPS server protocol handler */
+    private final LdapServer ldapsServer;
+    
+    /** The directory service */
+    private final DirectoryService directoryService;
+
+
+    /**
+     * Creates a new instance of the ApacheDS server
+     *  
+     * @param directoryService 
+     * @param ldapServer
+     * @param ldapsServer
+     */
+    public ApacheDS( DirectoryService directoryService, LdapServer ldapServer, LdapServer ldapsServer )
+    {
+        LOG.info(  "Starting the Apache Directory Server" );
+
+        if ( directoryService == null )
+        {
+            this.directoryService = new DefaultDirectoryService();
+        }
+		else
+		{        
+        	this.directoryService = directoryService;
+        }
+        
+        this.ldapServer = ldapServer;
+        this.ldapsServer = ldapsServer;
+        ByteBuffer.setAllocator( new SimpleByteBufferAllocator() );
+        ByteBuffer.setUseDirectBuffers( false );
+    }
+
+
+    /**
+     * Start the server :
+     *  <li>initialize the DirectoryService</li>
+     *  <li>start the LDAP server</li>
+     *  <li>start the LDAPS server</li>
+     *  
+     * @throws NamingException If the server cannot be started
+     * @throws IOException If an IO error occured while reading some file
+     */
+    public void startup() throws NamingException, IOException
+    {
+        LOG.debug( "Starting the server" );
+        
+        // Start the directory service if not started yet
+        if ( ! directoryService.isStarted() )
+        {
+            LOG.debug( "1. Starting the DirectoryService" );
+            directoryService.startup();
+        }
+
+        // Load the LDIF files - if any - into the server
+        loadLdifs();
+
+        // Start the LDAP server
+        if ( ldapServer != null && ! ldapServer.isStarted() )
+        {
+            LOG.debug( "3. Starting the LDAP server" );
+            ldapServer.start();
+        }
+
+        // Start the LDAPS  server
+        if ( ldapsServer != null && ! ldapsServer.isStarted() )
+        {
+            LOG.debug(  "4. Starting the LDAPS server" );
+            ldapsServer.start();
+        }
+        
+        LOG.debug( "Server successfully started" );
+    }
+
+
+    public boolean isStarted()
+    {
+        if ( ldapServer != null || ldapsServer != null )
+        {
+             return ( ldapServer != null && ldapServer.isStarted() )
+                     || ( ldapsServer != null && ldapsServer.isStarted() );
+        }
+        
+        return directoryService.isStarted();
+    }
+    
+
+    public void shutdown() throws NamingException
+    {
+        if ( ldapServer != null && ldapServer.isStarted() )
+        {
+            ldapServer.stop();
+        }
+
+        if ( ldapsServer != null && ldapsServer.isStarted() )
+        {
+            ldapsServer.stop();
+        }
+
+        directoryService.shutdown();
+    }
+
+
+    public LdapServer getLdapServer()
+    {
+        return ldapServer;
+    }
+
+
+    public LdapServer getLdapsServer()
+    {
+        return ldapsServer;
+    }
+
+
+    public DirectoryService getDirectoryService()
+    {
+        return directoryService;
+    }
+
+
+    public long getSynchPeriodMillis()
+    {
+        return synchPeriodMillis;
+    }
+
+
+    public void setSynchPeriodMillis( long synchPeriodMillis )
+    {
+        LOG.info( "Set the synchPeriodMillis to {}", synchPeriodMillis );
+        this.synchPeriodMillis = synchPeriodMillis;
+    }
+
+    
+    /**
+     * Get the directory where 
+     * @return
+     */
+    public File getLdifDirectory()
+    {
+        return ldifDirectory;
+    }
+
+
+    public void setAllowAnonymousAccess( boolean allowAnonymousAccess )
+    {
+        LOG.info( "Set the allowAnonymousAccess flag to {}", allowAnonymousAccess );
+        
+        directoryService.setAllowAnonymousAccess( allowAnonymousAccess );
+        
+        if ( ldapServer != null )
+        {
+            ldapServer.setAllowAnonymousAccess( allowAnonymousAccess );
+        }
+        
+        if ( ldapsServer != null )
+        {
+            ldapsServer.setAllowAnonymousAccess( allowAnonymousAccess );
+        }
+    }
+
+
+    public void setLdifDirectory( File ldifDirectory )
+    {
+        LOG.info( "The LDIF directory file is {}", ldifDirectory.getAbsolutePath() );
+        this.ldifDirectory = ldifDirectory;
+    }
+    
+    
+    // ----------------------------------------------------------------------
+    // From CoreContextFactory: presently in intermediate step but these
+    // methods will be moved to the appropriate protocol service eventually.
+    // This is here simply to start to remove the JNDI dependency then further
+    // refactoring will be needed to place these where they belong.
+    // ----------------------------------------------------------------------
+
+
+    /**
+     * Check that the entry where are stored the loaded Ldif files is created.
+     * 
+     * If not, create it.
+     * 
+     * The files are stored in ou=loadedLdifFiles,ou=configuration,ou=system
+     */
+    private void ensureLdifFileBase( DirContext root )
+    {
+        Attributes entry = new AttributesImpl( SchemaConstants.OU_AT, "loadedLdifFiles", true );
+        entry.put( SchemaConstants.OBJECT_CLASS_AT, SchemaConstants.TOP_OC );
+        entry.get( SchemaConstants.OBJECT_CLASS_AT ).add( SchemaConstants.ORGANIZATIONAL_UNIT_OC );
+
+        try
+        {
+            root.createSubcontext( ServerDNConstants.LDIF_FILES_DN, entry );
+            LOG.info( "Creating " + ServerDNConstants.LDIF_FILES_DN );
+        }
+        catch ( NamingException e )
+        {
+            LOG.info( ServerDNConstants.LDIF_FILES_DN + " exists" );
+        }
+    }
+
+
+    /**
+     * Create a string containing a hex dump of the loaded ldif file name.
+     * 
+     * It is associated with the attributeType wrt to the underlying system.
+     */
+    private String buildProtectedFileEntry( File ldif )
+    {
+        String fileSep = File.separatorChar == '\\' ? 
+                ApacheSchemaConstants.WINDOWS_FILE_AT : 
+                ApacheSchemaConstants.UNIX_FILE_AT;
+
+        return  fileSep + 
+                "=" + 
+                StringTools.dumpHexPairs( StringTools.getBytesUtf8( getCanonical( ldif ) ) ) +
+                "," + 
+                ServerDNConstants.LDIF_FILES_DN; 
+    }
+
+    
+    private void addFileEntry( DirContext root, File ldif ) throws NamingException
+    {
+        String rdnAttr = File.separatorChar == '\\' ? 
+            ApacheSchemaConstants.WINDOWS_FILE_AT : 
+            ApacheSchemaConstants.UNIX_FILE_AT;
+        String oc = File.separatorChar == '\\' ? ApacheSchemaConstants.WINDOWS_FILE_OC : ApacheSchemaConstants.UNIX_FILE_OC;
+
+        Attributes entry = new AttributesImpl( rdnAttr, getCanonical( ldif ), true );
+        entry.put( SchemaConstants.OBJECT_CLASS_AT, SchemaConstants.TOP_OC );
+        entry.get( SchemaConstants.OBJECT_CLASS_AT ).add( oc );
+        root.createSubcontext( buildProtectedFileEntry( ldif ), entry );
+    }
+
+
+    /**
+     * 
+     * @param root
+     * @param ldif
+     * @return
+     */
+    private Attributes getLdifFileEntry( DirContext root, File ldif )
+    {
+        try
+        {
+            return root.getAttributes( buildProtectedFileEntry( ldif ), new String[]
+                { SchemaConstants.CREATE_TIMESTAMP_AT } );
+        }
+        catch ( NamingException e )
+        {
+            return null;
+        }
+    }
+
+
+    private String getCanonical( File file )
+    {
+        String canonical;
+
+        try
+        {
+            canonical = file.getCanonicalPath();
+        }
+        catch ( IOException e )
+        {
+            LOG.error( "could not get canonical path", e );
+            return null;
+        }
+
+        return StringUtils.replace( canonical, "\\", "\\\\" );
+    }
+
+
+    /**
+     * Load a ldif into the directory.
+     *  
+     * @param root The context in which we will inject the entries
+     * @param ldifFile The ldif file to read
+     * @throws NamingException If something went wrong while loading the entries
+     */
+    private void loadLdif( DirContext root, File ldifFile ) throws NamingException
+    {
+        Attributes fileEntry = getLdifFileEntry( root, ldifFile );
+
+        if ( fileEntry != null )
+        {
+            String time = ( String ) fileEntry.get( SchemaConstants.CREATE_TIMESTAMP_AT ).get();
+            LOG.info( "Load of LDIF file '" + getCanonical( ldifFile )
+                    + "' skipped.  It has already been loaded on " + time + "." );
+        }
+        else
+        {
+            LdifFileLoader loader = new LdifFileLoader( root, ldifFile, ldifFilters );
+            int count = loader.execute();
+            LOG.info( "Loaded " + count + " entries from LDIF file '" + getCanonical( ldifFile ) + "'" );
+            addFileEntry( root, ldifFile );
+        }
+    }
+    
+    
+    /**
+     * Load the ldif files if there are some
+     */
+    public void loadLdifs() throws NamingException
+    {
+        // LOG and bail if property not set
+        if ( ldifDirectory == null )
+        {
+            LOG.info( "LDIF load directory not specified.  No LDIF files will be loaded." );
+            return;
+        }
+
+        // LOG and bail if LDIF directory does not exists
+        if ( ! ldifDirectory.exists() )
+        {
+            LOG.warn( "LDIF load directory '{}' does not exist.  No LDIF files will be loaded.",
+                getCanonical( ldifDirectory ) );
+            return;
+        }
+
+
+        LdapDN dn = new LdapDN( ServerDNConstants.ADMIN_SYSTEM_DN );
+        
+        // Must normalize the dn or - IllegalStateException!
+        AttributeTypeRegistry reg = directoryService.getRegistries().getAttributeTypeRegistry();
+        dn.normalize( reg.getNormalizerMapping() );
+        
+        LdapPrincipal admin = new LdapPrincipal( dn, AuthenticationLevel.STRONG );
+        
+        
+        DirContext root = directoryService.getJndiContext( admin );
+        ensureLdifFileBase( root );
+
+        // if ldif directory is a file try to load it
+        if ( ldifDirectory.isFile() )
+        {
+            if ( LOG.isInfoEnabled() )
+            {
+                LOG.info( "LDIF load directory '{}' is a file. Will attempt to load as LDIF.",
+                    getCanonical( ldifDirectory ) );
+            }
+
+            try
+            {
+                loadLdif( root, ldifDirectory );
+            }
+            catch ( NamingException ne )
+            {
+                // If the file can't be read, log the error, and stop
+                // loading LDIFs.
+                LOG.error( "Cannot load the ldif file '{}', error : ",
+                    ldifDirectory.getAbsolutePath(), 
+                    ne.getMessage() );
+                throw ne;
+            }
+        }
+        else
+        {
+            // get all the ldif files within the directory (should be sorted alphabetically)
+            File[] ldifFiles = ldifDirectory.listFiles( new FileFilter()
+            {
+                public boolean accept( File pathname )
+                {
+                    boolean isLdif = pathname.getName().toLowerCase().endsWith( ".ldif" );
+                    return pathname.isFile() && pathname.canRead() && isLdif;
+                }
+            } );
+    
+            // LOG and bail if we could not find any LDIF files
+            if ( ( ldifFiles == null ) || ( ldifFiles.length == 0 ) )
+            {
+                LOG.warn( "LDIF load directory '{}' does not contain any LDIF files. No LDIF files will be loaded.", 
+                    getCanonical( ldifDirectory ) );
+                return;
+            }
+    
+            // load all the ldif files and load each one that is loaded
+            for ( File ldifFile : ldifFiles )
+            {
+                try
+                {
+                    LOG.info(  "Loading LDIF file '{}'", ldifFile.getName() );
+                    loadLdif( root, ldifFile );
+                }
+                catch ( NamingException ne )
+                {
+                    // If the file can't be read, log the error, and stop
+                    // loading LDIFs.
+                    LOG.error( "Cannot load the ldif file '{}', error : {}", 
+                        ldifFile.getAbsolutePath(), 
+                        ne.getMessage() );
+                    throw ne;
+                }
+            }
+        }
+    }
+}