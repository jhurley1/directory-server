--- conflicted
+++ resolved
@@ -81,15 +81,6 @@
     }
 
     /**
-     * Creates a new instance of a CollectiveAttributeInterceptor.
-     */
-    public CollectiveAttributeInterceptor()
-    {
-        super( InterceptorEnum.COLLECTIVE_ATTRIBUTE_INTERCEPTOR );
-    }
-
-    
-    /**
      * the search result filter to use for collective attribute injection
      */
     private class CollectiveAttributeFilter implements EntryFilter
@@ -428,12 +419,8 @@
              */
 
             CoreSession session = opContext.getSession();
-<<<<<<< HEAD
-            LookupOperationContext lookupContext = new LookupOperationContext( session, subentryDn, SchemaConstants.ALL_ATTRIBUTES_ARRAY );
-=======
             LookupOperationContext lookupContext = new LookupOperationContext( session, subentryDn,
                 SchemaConstants.ALL_ATTRIBUTES_ARRAY );
->>>>>>> 6559ce59
             Entry subentry = session.getDirectoryService().getPartitionNexus().lookup( lookupContext );
 
             for ( Attribute attribute : subentry.getAttributes() )
