/*
 *   Licensed to the Apache Software Foundation (ASF) under one
 *   or more contributor license agreements.  See the NOTICE file
 *   distributed with this work for additional information
 *   regarding copyright ownership.  The ASF licenses this file
 *   to you under the Apache License, Version 2.0 (the
 *   "License"); you may not use this file except in compliance
 *   with the License.  You may obtain a copy of the License at
 *
 *     http://www.apache.org/licenses/LICENSE-2.0
 *
 *   Unless required by applicable law or agreed to in writing,
 *   software distributed under the License is distributed on an
 *   "AS IS" BASIS, WITHOUT WARRANTIES OR CONDITIONS OF ANY
 *   KIND, either express or implied.  See the License for the
 *   specific language governing permissions and limitations
 *   under the License.
 *
 */

package org.apache.directory.server.core.authn.ppolicy;


<<<<<<< HEAD
import static org.apache.directory.server.core.integ.IntegrationUtils.getAdminConnection;
import static org.apache.directory.server.core.integ.IntegrationUtils.getConnectionAs;
import static org.apache.directory.shared.ldap.codec.controls.ppolicy.PasswordPolicyErrorEnum.INSUFFICIENT_PASSWORD_QUALITY;
import static org.apache.directory.shared.ldap.codec.controls.ppolicy.PasswordPolicyErrorEnum.PASSWORD_TOO_SHORT;
import static org.apache.directory.shared.ldap.codec.controls.ppolicy.PasswordPolicyErrorEnum.PASSWORD_TOO_YOUNG;
=======
import static org.apache.directory.server.core.integ.IntegrationUtils.getAdminNetworkConnection;
import static org.apache.directory.server.core.integ.IntegrationUtils.getNetworkConnectionAs;
import static org.apache.directory.shared.ldap.extras.controls.PasswordPolicyErrorEnum.INSUFFICIENT_PASSWORD_QUALITY;
import static org.apache.directory.shared.ldap.extras.controls.PasswordPolicyErrorEnum.PASSWORD_TOO_SHORT;
import static org.apache.directory.shared.ldap.extras.controls.PasswordPolicyErrorEnum.PASSWORD_TOO_YOUNG;
>>>>>>> 2279c961
import static org.junit.Assert.assertEquals;
import static org.junit.Assert.assertNotNull;
import static org.junit.Assert.assertNull;
import static org.junit.Assert.assertTrue;

import org.apache.directory.ldap.client.api.LdapConnection;
import org.apache.directory.server.annotations.CreateLdapServer;
import org.apache.directory.server.annotations.CreateTransport;
import org.apache.directory.server.core.PasswordPolicyConfiguration;
import org.apache.directory.server.core.PpolicyConfigContainer;
import org.apache.directory.server.core.annotations.CreateDS;
import org.apache.directory.server.core.authn.AuthenticationInterceptor;
import org.apache.directory.server.core.authn.PasswordUtil;
import org.apache.directory.server.core.integ.AbstractLdapTestUnit;
import org.apache.directory.server.core.integ.FrameworkRunner;
import org.apache.directory.server.core.integ.IntegrationUtils;
import org.apache.directory.shared.ldap.codec.api.CodecControl;
import org.apache.directory.shared.ldap.codec.api.DefaultLdapCodecService;
import org.apache.directory.shared.ldap.codec.api.LdapCodecService;
import org.apache.directory.shared.ldap.extras.controls.PasswordPolicy;
import org.apache.directory.shared.ldap.extras.controls.PasswordPolicyImpl;
import org.apache.directory.shared.ldap.extras.controls.ppolicy_impl.PasswordPolicyDecorator;
import org.apache.directory.shared.ldap.model.constants.LdapSecurityConstants;
import org.apache.directory.shared.ldap.model.constants.SchemaConstants;
import org.apache.directory.shared.ldap.model.entry.DefaultEntry;
import org.apache.directory.shared.ldap.model.entry.EntryAttribute;
import org.apache.directory.shared.ldap.model.entry.Entry;
import org.apache.directory.shared.ldap.model.exception.LdapException;
import org.apache.directory.shared.ldap.model.ldif.LdifUtils;
import org.apache.directory.shared.ldap.model.message.*;
import org.apache.directory.shared.ldap.model.name.Dn;
import org.junit.After;
import org.junit.Before;
import org.junit.Test;
import org.junit.runner.RunWith;


/**
 * Test cases for testing PasswordPolicy implementation.
 * TODO: currently ignored in MigratedStockCoreSuite
 * TODO: check if non-network connection can be used for tests
 *
 * @author <a href="mailto:dev@directory.apache.org">Apache Directory Project</a>
 */
@RunWith(FrameworkRunner.class)
@CreateLdapServer(transports =
    { @CreateTransport(protocol = "LDAP"), @CreateTransport(protocol = "LDAPS") })
// disable changelog, for more info see DIRSERVER-1528
@CreateDS(enableChangeLog = false, name = "PasswordPolicyTest")
public class PasswordPolicyTest extends AbstractLdapTestUnit
{
    private PasswordPolicyConfiguration policyConfig;

    private static final LdapCodecService codec = new DefaultLdapCodecService();
    
    private static final PasswordPolicyDecorator PP_REQ_CTRL = 
        new PasswordPolicyDecorator( codec, new PasswordPolicyImpl() );


    @Before
    public void setPwdPolicy() throws LdapException
    {
        policyConfig = new PasswordPolicyConfiguration();

        policyConfig.setPwdMaxAge( 110 );
        policyConfig.setPwdFailureCountInterval( 30 );
        policyConfig.setPwdMaxFailure( 2 );
        policyConfig.setPwdLockout( true );
        policyConfig.setPwdLockoutDuration( 0 );
        policyConfig.setPwdMinLength( 5 );
        policyConfig.setPwdInHistory( 5 );
        policyConfig.setPwdExpireWarning( 600 );
        policyConfig.setPwdGraceAuthNLimit( 5 );
        policyConfig.setPwdCheckQuality( 2 ); // DO NOT allow the password if its quality can't be checked

        PpolicyConfigContainer policyContainer = new PpolicyConfigContainer();
        policyContainer.setDefaultPolicy( policyConfig );
        service.setPwdPolicies( policyContainer );
        
        AuthenticationInterceptor authInterceptor = ( AuthenticationInterceptor ) service
        .getInterceptor( AuthenticationInterceptor.class.getName() );
        
        authInterceptor.loadPwdPolicyStateAtributeTypes();
    }


    @After
    public void closeConnections()
    {
        IntegrationUtils.closeConnections();
    }


    @Test
    public void testAddUserWithClearTextPwd() throws Exception
    {
        LdapConnection connection = getAdminConnection( service );
        
        Dn userDn = new Dn( "cn=user,ou=system" );
        Entry userEntry = LdifUtils.createEntry( userDn, "ObjectClass: top", "ObjectClass: person", "cn: user",
            "sn: user_sn", "userPassword: 1234" );

        AddRequest addRequest = new AddRequestImpl();
        addRequest.setEntry( userEntry );
        addRequest.addControl( PP_REQ_CTRL );

        AddResponse addResp = connection.add( addRequest );
        assertEquals( ResultCodeEnum.CONSTRAINT_VIOLATION, addResp.getLdapResult().getResultCode() );

        PasswordPolicy respCtrl = getPwdRespCtrl( addResp );
        assertNotNull( respCtrl );
        assertEquals( PASSWORD_TOO_SHORT, respCtrl.getResponse().getPasswordPolicyError() );

        EntryAttribute pwdAt = userEntry.get( SchemaConstants.USER_PASSWORD_AT );
        pwdAt.clear();
        pwdAt.add( "12345" );

        addResp = connection.add( addRequest );
        assertEquals( ResultCodeEnum.SUCCESS, addResp.getLdapResult().getResultCode() );
        respCtrl = getPwdRespCtrl( addResp );
        assertNull( respCtrl );

        LdapConnection userConnection = getConnectionAs( service, userDn.getName(), "12345" );
        assertNotNull( userConnection );
        assertTrue( userConnection.isAuthenticated() );
    }


    @Test
    public void testAddUserWithHashedPwd() throws Exception
    {
        LdapConnection connection = getAdminConnection( service );

        byte[] password = PasswordUtil.createStoragePassword( "12345", LdapSecurityConstants.HASH_METHOD_CRYPT );

        Dn userDn = new Dn( "cn=hashedpwd,ou=system" );
        Entry userEntry = new DefaultEntry( userDn );
        userEntry.add( SchemaConstants.OBJECT_CLASS, SchemaConstants.PERSON_OC );
        userEntry.add( SchemaConstants.CN_AT, "hashedpwd" );
        userEntry.add( SchemaConstants.SN_AT, "hashedpwd_sn" );
        userEntry.add( SchemaConstants.USER_PASSWORD_AT, password );

        AddRequest addRequest = new AddRequestImpl();
        addRequest.setEntry( userEntry );
        addRequest.addControl( PP_REQ_CTRL );

        AddResponse addResp = connection.add( addRequest );
        assertEquals( ResultCodeEnum.CONSTRAINT_VIOLATION, addResp.getLdapResult().getResultCode() );

        PasswordPolicy respCtrl = getPwdRespCtrl( addResp );
        assertNotNull( respCtrl );
        assertEquals( INSUFFICIENT_PASSWORD_QUALITY, respCtrl.getResponse().getPasswordPolicyError() );

        policyConfig.setPwdCheckQuality( 1 ); // allow the password if its quality can't be checked
        EntryAttribute pwdAt = userEntry.get( SchemaConstants.USER_PASSWORD_AT );
        pwdAt.clear();
        pwdAt.add( password );

        addResp = connection.add( addRequest );
        assertEquals( ResultCodeEnum.SUCCESS, addResp.getLdapResult().getResultCode() );
        respCtrl = getPwdRespCtrl( addResp );
        assertNull( respCtrl );

        LdapConnection userConnection = getConnectionAs( service, userDn.getName(), "12345" );
        assertNotNull( userConnection );
        assertTrue( userConnection.isAuthenticated() );
    }


    @Test
    public void testPwdMinAge() throws Exception
    {
        policyConfig.setPwdMinAge( 5 );

        LdapConnection connection = getAdminConnection( service );

        Dn userDn = new Dn( "cn=userMinAge,ou=system" );
        Entry userEntry = LdifUtils.createEntry(userDn, "ObjectClass: top", "ObjectClass: person", "cn: userMinAge",
                "sn: userMinAge_sn", "userPassword: 12345");

        AddRequest addRequest = new AddRequestImpl();
        addRequest.setEntry( userEntry );
        addRequest.addControl( PP_REQ_CTRL );

        AddResponse addResp = connection.add( addRequest );
        assertEquals( ResultCodeEnum.SUCCESS, addResp.getLdapResult().getResultCode() );

        PasswordPolicy respCtrl = getPwdRespCtrl( addResp );
        assertNull( respCtrl );

        ModifyRequest modReq = new ModifyRequestImpl();
        modReq.setName( userDn );
        modReq.addControl( PP_REQ_CTRL );
        modReq.replace( SchemaConstants.USER_PASSWORD_AT, "123456" );

        ModifyResponse modResp = connection.modify( modReq );
        assertEquals( ResultCodeEnum.CONSTRAINT_VIOLATION, modResp.getLdapResult().getResultCode() );

        respCtrl = getPwdRespCtrl( modResp );
        assertEquals( PASSWORD_TOO_YOUNG, respCtrl.getResponse().getPasswordPolicyError() );

        Thread.sleep( 5000 );

        modResp = connection.modify( modReq );
        assertEquals( ResultCodeEnum.SUCCESS, modResp.getLdapResult().getResultCode() );

        LdapConnection userConnection = getConnectionAs( service, userDn.getName(), "123456" );
        assertNotNull( userConnection );
        assertTrue( userConnection.isAuthenticated() );
    }


    private PasswordPolicy getPwdRespCtrl( Response resp ) throws Exception
    {
        CodecControl<? extends Control> ctrl = codec.newControl( resp.getControls().get( PP_REQ_CTRL.getOid() ) );

        if ( ctrl == null )
        {
            return null;
        }

        PasswordPolicyDecorator respCtrl = new PasswordPolicyDecorator( codec );
        respCtrl.setValue( ctrl.getValue() );
        return respCtrl;
    }
}<|MERGE_RESOLUTION|>--- conflicted
+++ resolved
@@ -21,19 +21,11 @@
 package org.apache.directory.server.core.authn.ppolicy;
 
 
-<<<<<<< HEAD
-import static org.apache.directory.server.core.integ.IntegrationUtils.getAdminConnection;
-import static org.apache.directory.server.core.integ.IntegrationUtils.getConnectionAs;
-import static org.apache.directory.shared.ldap.codec.controls.ppolicy.PasswordPolicyErrorEnum.INSUFFICIENT_PASSWORD_QUALITY;
-import static org.apache.directory.shared.ldap.codec.controls.ppolicy.PasswordPolicyErrorEnum.PASSWORD_TOO_SHORT;
-import static org.apache.directory.shared.ldap.codec.controls.ppolicy.PasswordPolicyErrorEnum.PASSWORD_TOO_YOUNG;
-=======
 import static org.apache.directory.server.core.integ.IntegrationUtils.getAdminNetworkConnection;
 import static org.apache.directory.server.core.integ.IntegrationUtils.getNetworkConnectionAs;
 import static org.apache.directory.shared.ldap.extras.controls.PasswordPolicyErrorEnum.INSUFFICIENT_PASSWORD_QUALITY;
 import static org.apache.directory.shared.ldap.extras.controls.PasswordPolicyErrorEnum.PASSWORD_TOO_SHORT;
 import static org.apache.directory.shared.ldap.extras.controls.PasswordPolicyErrorEnum.PASSWORD_TOO_YOUNG;
->>>>>>> 2279c961
 import static org.junit.Assert.assertEquals;
 import static org.junit.Assert.assertNotNull;
 import static org.junit.Assert.assertNull;
@@ -73,8 +65,6 @@
 
 /**
  * Test cases for testing PasswordPolicy implementation.
- * TODO: currently ignored in MigratedStockCoreSuite
- * TODO: check if non-network connection can be used for tests
  *
  * @author <a href="mailto:dev@directory.apache.org">Apache Directory Project</a>
  */
@@ -130,7 +120,7 @@
     @Test
     public void testAddUserWithClearTextPwd() throws Exception
     {
-        LdapConnection connection = getAdminConnection( service );
+        LdapConnection connection = getAdminNetworkConnection( ldapServer );
         
         Dn userDn = new Dn( "cn=user,ou=system" );
         Entry userEntry = LdifUtils.createEntry( userDn, "ObjectClass: top", "ObjectClass: person", "cn: user",
@@ -156,7 +146,7 @@
         respCtrl = getPwdRespCtrl( addResp );
         assertNull( respCtrl );
 
-        LdapConnection userConnection = getConnectionAs( service, userDn.getName(), "12345" );
+        LdapConnection userConnection = getNetworkConnectionAs( ldapServer, userDn.getName(), "12345" );
         assertNotNull( userConnection );
         assertTrue( userConnection.isAuthenticated() );
     }
@@ -165,7 +155,7 @@
     @Test
     public void testAddUserWithHashedPwd() throws Exception
     {
-        LdapConnection connection = getAdminConnection( service );
+        LdapConnection connection = getAdminNetworkConnection( ldapServer );
 
         byte[] password = PasswordUtil.createStoragePassword( "12345", LdapSecurityConstants.HASH_METHOD_CRYPT );
 
@@ -197,7 +187,7 @@
         respCtrl = getPwdRespCtrl( addResp );
         assertNull( respCtrl );
 
-        LdapConnection userConnection = getConnectionAs( service, userDn.getName(), "12345" );
+        LdapConnection userConnection = getNetworkConnectionAs( ldapServer, userDn.getName(), "12345" );
         assertNotNull( userConnection );
         assertTrue( userConnection.isAuthenticated() );
     }
@@ -208,7 +198,7 @@
     {
         policyConfig.setPwdMinAge( 5 );
 
-        LdapConnection connection = getAdminConnection( service );
+        LdapConnection connection = getAdminNetworkConnection( ldapServer );
 
         Dn userDn = new Dn( "cn=userMinAge,ou=system" );
         Entry userEntry = LdifUtils.createEntry(userDn, "ObjectClass: top", "ObjectClass: person", "cn: userMinAge",
@@ -240,7 +230,7 @@
         modResp = connection.modify( modReq );
         assertEquals( ResultCodeEnum.SUCCESS, modResp.getLdapResult().getResultCode() );
 
-        LdapConnection userConnection = getConnectionAs( service, userDn.getName(), "123456" );
+        LdapConnection userConnection = getNetworkConnectionAs( ldapServer, userDn.getName(), "123456" );
         assertNotNull( userConnection );
         assertTrue( userConnection.isAuthenticated() );
     }
