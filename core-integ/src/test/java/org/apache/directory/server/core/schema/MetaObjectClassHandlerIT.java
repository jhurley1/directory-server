/*
 *  Licensed to the Apache Software Foundation (ASF) under one
 *  or more contributor license agreements.  See the NOTICE file
 *  distributed with this work for additional information
 *  regarding copyright ownership.  The ASF licenses this file
 *  to you under the Apache License, Version 2.0 (the
 *  "License"); you may not use this file except in compliance
 *  with the License.  You may obtain a copy of the License at
 *
 *    http://www.apache.org/licenses/LICENSE-2.0
 *
 *  Unless required by applicable law or agreed to in writing,
 *  software distributed under the License is distributed on an
 *  "AS IS" BASIS, WITHOUT WARRANTIES OR CONDITIONS OF ANY
 *  KIND, either express or implied.  See the License for the
 *  specific language governing permissions and limitations
 *  under the License.
 *
 */
package org.apache.directory.server.core.schema;


import static org.junit.Assert.assertEquals;
import static org.junit.Assert.assertFalse;
import static org.junit.Assert.assertTrue;
import static org.junit.Assert.fail;

import org.apache.directory.ldap.client.api.LdapConnection;
import org.apache.directory.server.core.annotations.CreateDS;
import org.apache.directory.server.core.integ.FrameworkRunner;
import org.apache.directory.server.core.integ.IntegrationUtils;
import org.apache.directory.shared.ldap.model.entry.DefaultEntry;
import org.apache.directory.shared.ldap.model.entry.DefaultModification;
import org.apache.directory.shared.ldap.model.entry.Entry;
import org.apache.directory.shared.ldap.model.entry.Modification;
import org.apache.directory.shared.ldap.model.entry.ModificationOperation;
import org.apache.directory.shared.ldap.model.exception.LdapException;
import org.apache.directory.shared.ldap.model.name.Dn;
import org.apache.directory.shared.ldap.model.name.Rdn;
import org.apache.directory.shared.ldap.model.schema.ObjectClass;
import org.apache.directory.shared.ldap.model.schema.SchemaManager;
import org.apache.directory.shared.ldap.model.schema.registries.ObjectClassRegistry;
import org.junit.Before;
import org.junit.Ignore;
import org.junit.Test;
import org.junit.runner.RunWith;


/**
 * A test case which tests the addition of various schema elements
 * to the ldap server.
 *
 * @author <a href="mailto:dev@directory.apache.org">Apache Directory Project</a>
 */
@RunWith(FrameworkRunner.class)
@CreateDS(name = "MetaObjectClassHandlerIT")
public class MetaObjectClassHandlerIT extends AbstractMetaSchemaObjectHandler
{
    private static final String NAME = "testObjectClass";
    private static final String NEW_NAME = "alternateName";
    private static final String DEPENDEE_NAME = "dependeeName";

    private static final String DESCRIPTION0 = "A test objectClass";
    private static final String DESCRIPTION1 = "An alternate description";

    private static final String OID = "1.3.6.1.4.1.18060.0.4.0.3.100000";
    private static final String NEW_OID = "1.3.6.1.4.1.18060.0.4.0.3.100001";
    private static final String DEPENDEE_OID = "1.3.6.1.4.1.18060.0.4.0.3.100002";

    public static SchemaManager schemaManager;
    private static LdapConnection connection;


    @Before
    public void setup() throws Exception
    {
        super.init();
        connection = IntegrationUtils.getAdminConnection( getService() );
        schemaManager = getService().getSchemaManager();
    }



    public static SchemaManager schemaManager;
    private static LdapConnection connection;


    @Before
    public void setup() throws Exception
    {
        super.init();
        connection = IntegrationUtils.getAdminConnection( getService() );
        schemaManager = getService().getSchemaManager();
    }

    private static ObjectClassRegistry getObjectClassRegistry()
    {
        return schemaManager.getObjectClassRegistry();
    }


    private Dn addObjectClass() throws Exception
    {
        Dn dn = new Dn( "m-oid=" + OID + ",ou=objectClasses,cn=apacheMeta,ou=schema" );

        Entry entry = new DefaultEntry(
            dn,
            "objectClass: top",
            "objectClass: metaTop",
            "objectClass: metaObjectClass",
            "m-oid: " + OID,
            "m-name: " + NAME,
            "m-description: " + DESCRIPTION0,
            "m-typeObjectClass: AUXILIARY",
            "m-must: cn",
            "m-may: ou" );

        connection.add( entry );

        return dn;
    }


    // ----------------------------------------------------------------------
    // Test all core methods with normal operational pathways
    // ----------------------------------------------------------------------
    @Test
    public void testAddObjectClassToEnabledSchema() throws Exception
    {
        Dn dn = addObjectClass();

        assertTrue( getObjectClassRegistry().contains( OID ) );
        assertEquals( getObjectClassRegistry().getSchemaName( OID ), "apachemeta" );
        assertTrue( isOnDisk( dn ) );
    }


    @Test
    public void testAddObjectClassToDisabledSchema() throws Exception
    {
        Dn dn = addObjectClassToDisabledSchema();

        assertFalse( "adding new objectClass to disabled schema should not register it into the registries",
            getObjectClassRegistry().contains( OID ) );
        assertTrue( isOnDisk( dn ) );
    }


    @Test
    public void testAddObjectClassToUnloadedSchema() throws Exception
    {
        Dn dn = new Dn( "m-oid=" + OID + ",ou=objectClasses,cn=notloaded,ou=schema" );

        Entry entry = new DefaultEntry(
            dn,
            "objectClass: top",
            "objectClass: metaTop",
            "objectClass: metaObjectClass",
            "m-oid: " + OID,
            "m-name: " + NAME,
            "m-description: " + DESCRIPTION0,
            "m-typeObjectClass: AUXILIARY",
            "m-must: cn",
            "m-may: ou" );

        try
        {
            connection.add( entry );
            fail( "Should not be there" );
        }
<<<<<<< HEAD
        catch( LdapException le )
=======
        catch ( LdapException le )
>>>>>>> 6559ce59
        {
            // Excpected result
        }

        assertFalse( "adding new objectClass to disabled schema should not register it into the registries",
            getObjectClassRegistry().contains( OID ) );
        assertFalse( isOnDisk( dn ) );
    }


    @Test
    public void testDeleteObjectClassFromEnabledSchema() throws Exception
    {
        Dn dn = new Dn( "m-oid=" + OID + ",ou=objectClasses,cn=apacheMeta,ou=schema" );

        addObjectClass();

        assertTrue( "objectClass should be removed from the registry after being deleted",
            getObjectClassRegistry().contains( OID ) );
        assertTrue( isOnDisk( dn ) );

        connection.delete( dn );

        assertFalse( "objectClass should be removed from the registry after being deleted",
            getObjectClassRegistry().contains( OID ) );

        try
        {
            getObjectClassRegistry().lookup( OID );
            fail( "objectClass lookup should fail after deleting it" );
        }
        catch ( LdapException e )
        {
        }

        assertFalse( isOnDisk( dn ) );
    }


    @Test
    public void testDeleteObjectClassFromDisabledSchema() throws Exception
    {
        Dn dn = new Dn( "m-oid=" + OID + ",ou=objectClasses,cn=nis,ou=schema" );

        addObjectClassToDisabledSchema();

        assertFalse( "objectClass should be removed from the registry after being deleted",
            getObjectClassRegistry().contains( OID ) );
        assertTrue( isOnDisk( dn ) );

        connection.delete( dn );

        assertFalse( "objectClass should be removed from the registry after being deleted",
            getObjectClassRegistry().contains( OID ) );

        try
        {
            getObjectClassRegistry().lookup( OID );
            fail( "objectClass lookup should fail after deleting it" );
        }
        catch ( LdapException e )
        {
        }

        assertFalse( isOnDisk( dn ) );
    }


    @Test
    @Ignore
    public void testRenameObjectClassType() throws Exception
    {
        Dn dn = new Dn( "m-oid=" + OID + ",ou=objectClasses,cn=nis,ou=schema" );

        addObjectClass();

        Dn newDn = new Dn( "m-oid=" + NEW_OID + ",ou=objectClasses,cn=apachemeta,ou=schema" );

        connection.move( dn, newDn );

        assertFalse( "old objectClass OID should be removed from the registry after being renamed",
            getObjectClassRegistry().contains( OID ) );

        //noinspection EmptyCatchBlock
        try
        {
            getObjectClassRegistry().lookup( OID );
            fail( "objectClass lookup should fail after renaming the objectClass" );
        }
        catch ( LdapException e )
        {
        }

        assertTrue( getObjectClassRegistry().contains( NEW_OID ) );
    }


    @Test
    @Ignore
    public void testMoveObjectClass() throws Exception
    {
        addObjectClass();

        Dn dn = new Dn( "m-oid=" + OID + ",ou=objectClasses,cn=apacheMeta,ou=schema" );

        Dn newDn = new Dn( "m-oid=" + OID + ",ou=objectClasses,cn=apache,ou=schema" );

        connection.move( dn, newDn );

        assertTrue( "objectClass OID should still be present",
            getObjectClassRegistry().contains( OID ) );

        assertEquals( "objectClass schema should be set to apache not apachemeta",
            getObjectClassRegistry().getSchemaName( OID ), "apache" );
    }


    @Test
    @Ignore
    public void testMoveObjectClassAndChangeRdn() throws Exception
    {
        addObjectClass();

        Dn dn = new Dn( "m-oid=" + OID + ",ou=objectClasses,cn=apacheMeta,ou=schema" );

        Dn newDn = new Dn( "m-oid=" + NEW_OID + ",ou=objectClasses,cn=apache,ou=schema" );

        connection.move( dn, newDn );

        assertFalse( "old objectClass OID should NOT be present",
            getObjectClassRegistry().contains( OID ) );

        assertTrue( "new objectClass OID should be present",
            getObjectClassRegistry().contains( NEW_OID ) );

        assertEquals( "objectClass with new oid should have schema set to apache NOT apachemeta",
            getObjectClassRegistry().getSchemaName( NEW_OID ), "apache" );
    }


    @Test
    @Ignore
    public void testModifyObjectClassWithModificationItems() throws Exception
    {
        addObjectClass();

        ObjectClass oc = getObjectClassRegistry().lookup( OID );
        assertEquals( oc.getDescription(), DESCRIPTION0 );
        assertEquals( oc.getName(), NAME );

        Dn dn = new Dn( "m-oid=" + OID + ",ou=objectClasses,cn=apacheMeta,ou=schema" );
<<<<<<< HEAD

        Modification mod1 = new DefaultModification(
            ModificationOperation.REPLACE_ATTRIBUTE, "m-description", DESCRIPTION1 );
        Modification mod2 = new DefaultModification(
            ModificationOperation.REPLACE_ATTRIBUTE, "m-name", NEW_NAME );
        
=======

        Modification mod1 = new DefaultModification(
            ModificationOperation.REPLACE_ATTRIBUTE, "m-description", DESCRIPTION1 );
        Modification mod2 = new DefaultModification(
            ModificationOperation.REPLACE_ATTRIBUTE, "m-name", NEW_NAME );

>>>>>>> 6559ce59
        connection.modify( dn, mod1, mod2 );

        assertTrue( "objectClass OID should still be present",
            getObjectClassRegistry().contains( OID ) );

        assertEquals( "objectClass schema should be set to apachemeta",
            getObjectClassRegistry().getSchemaName( OID ), "apachemeta" );

        oc = getObjectClassRegistry().lookup( OID );
        assertEquals( oc.getDescription(), DESCRIPTION1 );
        assertEquals( oc.getName(), NEW_NAME );
    }


    @Test
    @Ignore
    public void testModifyObjectClassWithAttributes() throws Exception
    {
        addObjectClass();

        ObjectClass oc = getObjectClassRegistry().lookup( OID );
        assertEquals( oc.getDescription(), DESCRIPTION0 );
        assertEquals( oc.getName(), NAME );

        Dn dn = new Dn( "m-oid=" + OID + ",ou=objectClasses,cn=apacheMeta,ou=schema" );

        Modification mod1 = new DefaultModification(
            ModificationOperation.REPLACE_ATTRIBUTE, "m-description", DESCRIPTION1 );
        Modification mod2 = new DefaultModification(
            ModificationOperation.REPLACE_ATTRIBUTE, "m-name", NEW_NAME );

        connection.modify( dn, mod1, mod2 );

        assertTrue( "objectClass OID should still be present",
            getObjectClassRegistry().contains( OID ) );

        assertEquals( "objectClass schema should be set to apachemeta",
            getObjectClassRegistry().getSchemaName( OID ), "apachemeta" );

        oc = getObjectClassRegistry().lookup( OID );
        assertEquals( oc.getDescription(), DESCRIPTION1 );
        assertEquals( oc.getName(), NEW_NAME );
    }


    // ----------------------------------------------------------------------
    // Test move, rename, and delete when a OC exists and uses the OC as sup
    // ----------------------------------------------------------------------
    private void addDependeeObjectClass() throws Exception
    {
        Dn dn = new Dn( "m-oid=" + DEPENDEE_OID + ",ou=objectClasses,cn=apacheMeta,ou=schema" );
<<<<<<< HEAD
        
=======

>>>>>>> 6559ce59
        Entry entry = new DefaultEntry(
            dn,
            "objectClass: top",
            "objectClass: metaTop",
            "objectClass: metaObjectClass",
            "m-oid", DEPENDEE_OID,
            "m-name", DEPENDEE_NAME,
            "m-description", DESCRIPTION0,
            "m-typeObjectClass", "AUXILIARY",
            "m-must: cn",
            "m-may: ou",
            "m-supObjectClass", OID );

        connection.add( entry );

        assertTrue( getObjectClassRegistry().contains( DEPENDEE_OID ) );
        assertEquals( getObjectClassRegistry().getSchemaName( DEPENDEE_OID ), "apachemeta" );
    }


    @Test
    public void testDeleteObjectClassWhenInUse() throws Exception
    {
        Dn dn = new Dn( "m-oid=" + OID + ",ou=objectClasses,cn=apacheMeta,ou=schema" );

        addObjectClass();
        addDependeeObjectClass();

        try
        {
            connection.delete( dn );
            fail( "should not be able to delete a objectClass in use" );
        }
<<<<<<< HEAD
        catch( LdapException e )
=======
        catch ( LdapException e )
>>>>>>> 6559ce59
        {
        }

        assertTrue( "objectClass should still be in the registry after delete failure",
            getObjectClassRegistry().contains( OID ) );
    }


    @Test
    @Ignore
    public void testMoveObjectClassWhenInUse() throws Exception
    {
        addObjectClass();
        addDependeeObjectClass();

        Dn dn = new Dn( "m-oid=" + OID + ",ou=objectClasses,cn=apacheMeta,ou=schema" );

        Dn newDn = new Dn( "m-oid=" + OID + ",ou=objectClasses,cn=apache,ou=schema" );

        try
        {
            connection.move( dn, newDn );
            fail( "should not be able to move a objectClass in use" );
        }
<<<<<<< HEAD
        catch( LdapException e )
=======
        catch ( LdapException e )
>>>>>>> 6559ce59
        {
        }

        assertTrue( "objectClass should still be in the registry after move failure",
            getObjectClassRegistry().contains( OID ) );
    }


    @Test
    @Ignore
    public void testMoveObjectClassAndChangeRdnWhenInUse() throws Exception
    {
        addObjectClass();
        addDependeeObjectClass();

        Dn dn = new Dn( "m-oid=" + OID + ",ou=objectClasses,cn=apacheMeta,ou=schema" );

        Dn newDn = new Dn( "m-oid=" + NEW_OID + ",ou=objectClasses,cn=apache,ou=schema" );

        try
        {
            connection.move( dn, newDn );
            fail( "should not be able to move an objectClass in use" );
        }
<<<<<<< HEAD
        catch( LdapException e )
=======
        catch ( LdapException e )
>>>>>>> 6559ce59
        {
        }

        assertTrue( "ObjectClass should still be in the registry after move failure",
            getObjectClassRegistry().contains( OID ) );
    }


    @Test
    @Ignore
    public void testRenameObjectClassWhenInUse() throws Exception
    {
        Dn dn = new Dn( "m-oid=" + OID + ",ou=objectClasses,cn=apacheMeta,ou=schema" );

        addObjectClass();
        addDependeeObjectClass();

        Rdn rdn = new Rdn( "m-oid=" + NEW_OID );

        try
        {
            connection.rename( dn, rdn );
            fail( "should not be able to rename an objectClass in use" );
        }
        catch ( LdapException e )
        {
        }

        assertTrue( "objectClass should still be in the registry after rename failure",
            getObjectClassRegistry().contains( OID ) );
    }


    // ----------------------------------------------------------------------
    // Let's try some freaky stuff
    // ----------------------------------------------------------------------
    @Test
    @Ignore
    public void testMoveObjectClassToTop() throws Exception
    {
        addObjectClass();

        Dn dn = new Dn( "m-oid=" + OID + ",ou=objectClasses,cn=apacheMeta,ou=schema" );

        Dn top = new Dn( "m-oid=" + OID );

        try
        {
            connection.move( dn, top );
            fail( "should not be able to move a objectClass up to ou=schema" );
        }
        catch ( LdapException e )
        {
        }

        assertTrue( "objectClass should still be in the registry after move failure",
            getObjectClassRegistry().contains( OID ) );
    }


    @Test
    @Ignore
    public void testMoveObjectClassToComparatorContainer() throws Exception
    {
        addObjectClass();

        Dn dn = new Dn( "m-oid=" + OID + ",ou=objectClasses,cn=apacheMeta,ou=schema" );

        Dn newDn = new Dn( "m-oid=" + OID + ",ou=comparators,cn=apachemeta,ou=schema" );

        try
        {
            connection.move( dn, newDn );
            fail( "should not be able to move a objectClass into comparators container" );
        }
<<<<<<< HEAD
        catch( LdapException e )
=======
        catch ( LdapException e )
>>>>>>> 6559ce59
        {
        }

        assertTrue( "objectClass should still be in the registry after move failure",
            getObjectClassRegistry().contains( OID ) );
    }


    private Dn addObjectClassToDisabledSchema() throws Exception
    {
        Dn dn = new Dn( "m-oid=" + OID + ",ou=objectClasses,cn=nis,ou=schema" );

        Entry entry = new DefaultEntry(
            dn,
            "objectClass: top",
            "objectClass: metaTop",
            "objectClass: metaObjectClass",
            "m-oid: " + OID,
            "m-name: " + NAME,
            "m-description: " + DESCRIPTION0,
            "m-typeObjectClass: AUXILIARY",
            "m-must: cn",
            "m-may: ou" );

        connection.add( entry );

        return dn;
    }


    @Test
    @Ignore
    public void testMoveObjectClassToDisabledSchema() throws Exception
    {
        addObjectClass();

        Dn dn = new Dn( "m-oid=" + OID + ",ou=objectClasses,cn=apacheMeta,ou=schema" );

        // nis is inactive by default
        Dn newDn = new Dn( "m-oid=" + OID + ",ou=objectClasses,cn=nis,ou=schema" );

        connection.move( dn, newDn );

        assertFalse( "objectClass OID should no longer be present",
            getObjectClassRegistry().contains( OID ) );
    }


    @Test
    @Ignore
    public void testMoveObjectClassToEnabledSchema() throws Exception
    {
        addObjectClassToDisabledSchema();

        // nis is inactive by default
        Dn dn = new Dn( "m-oid=" + OID + ",ou=objectClasses,cn=nis,ou=schema" );

        assertFalse( "objectClass OID should NOT be present when added to disabled nis schema",
            getObjectClassRegistry().contains( OID ) );

        Dn newDn = new Dn( "m-oid=" + OID + ",ou=objectClasses,cn=apachemeta,ou=schema" );

        connection.move( dn, newDn );

        assertTrue( "objectClass OID should be present when moved to enabled schema",
            getObjectClassRegistry().contains( OID ) );

        assertEquals( "objectClass should be in apachemeta schema after move",
            getObjectClassRegistry().getSchemaName( OID ), "apachemeta" );
    }
    


    // ----------------------------------------------------------------------
    // Let's test the Abstract, Auiliary and Structural inheritence enforcement
    // ----------------------------------------------------------------------
    /**
     * Check that we can create an ABSTRACT OC which inherit from an ABSTRACT OC
     */
    @Test
    public void testAddAbstractOCinheritingFromAbstractOC() throws Exception
    {
        Dn dn = new Dn( "m-oid=" + OID + ",ou=objectClasses,cn=apacheMeta,ou=schema" );

        Entry entry = new DefaultEntry(
            dn,
            "objectClass: top",
            "objectClass: metaTop",
            "objectClass: metaObjectClass",
            "m-oid", OID,
            "m-name: abstractOCtest",
            "m-description: An abstract oC inheriting from top",
            "m-typeObjectClass: ABSTRACT",
            "m-supObjectClass: top",
            "m-must: cn",
            "m-may: ou" );

        connection.add( entry );

        assertTrue( getObjectClassRegistry().contains( OID ) );
        assertEquals( getObjectClassRegistry().getSchemaName( OID ), "apachemeta" );
    }


    /**
     * Check that we can't create an ABSTRACT OC which inherit from an AUXILIARY OC
     */
    @Test
    public void testAddAbstractOCinheritingFromAuxiliaryOC() throws Exception
    {
        Dn dn = new Dn( "m-oid=" + OID + ",ou=objectClasses,cn=apacheMeta,ou=schema" );

        Entry entry = new DefaultEntry(
            dn,
            "objectClass: top",
            "objectClass: metaTop",
            "objectClass: metaObjectClass",
            "m-oid", OID,
            "m-name: abstractOCtest",
            "m-description: An abstract oC inheriting from top",
            "m-typeObjectClass: ABSTRACT",
            "m-supObjectClass: top",
            "m-supObjectClass: javaSerializedObject",
            "m-must: cn",
            "m-may: ou" );

        try
        {
            connection.add( entry );
            fail();
        }
        catch ( LdapException ne )
        {
            assertTrue( true );
        }
    }


    /**
     * Check that we can't create an ABSTRACT OC which inherit from an STRUCTURAL OC
     */
    @Test
    public void testAddAbstractOCinheritingFromStructuralOC() throws Exception
    {
        Dn dn = new Dn( "m-oid=" + OID + ",ou=objectClasses,cn=apacheMeta,ou=schema" );

        Entry entry = new DefaultEntry(
            dn,
            "objectClass: top",
            "objectClass: metaTop",
            "objectClass: metaObjectClass",
            "m-oid", OID,
            "m-name: abstractOCtest",
            "m-description: An abstract oC inheriting from top",
            "m-typeObjectClass: ABSTRACT",
            "m-supObjectClass: top",
            "m-supObjectClass: person",
            "m-must: cn",
            "m-may: ou" );

        try
        {
            connection.add( entry );
            fail();
        }
        catch ( LdapException ne )
        {
            assertTrue( true );
        }
    }


    /**
     * Check that we can create an AUXILIARY OC which inherit from an ABSTRACT OC
     */
    @Test
    public void testAddAuxiliaryOCinheritingFromAbstractOC() throws Exception
    {
        Dn dn = new Dn( "m-oid=" + NEW_OID + ",ou=objectClasses,cn=apacheMeta,ou=schema" );

        Entry entry = new DefaultEntry(
            dn,
            "objectClass: top",
            "objectClass: metaTop",
            "objectClass: metaObjectClass",
            "m-oid", NEW_OID,
            "m-name: abstractOCtest",
            "m-description: An abstract oC inheriting from top",
            "m-typeObjectClass: AUXILIARY",
            "m-supObjectClass: top",
            "m-must: cn",
            "m-may: ou" );

        connection.add( entry );

        assertTrue( getObjectClassRegistry().contains( NEW_OID ) );
        assertEquals( getObjectClassRegistry().getSchemaName( NEW_OID ), "apachemeta" );
    }


    /**
     * Check that we can create an AUXILIARY OC which inherit from an AUXILIARY OC
     */
    @Test
    public void testAddAuxiliaryOCinheritingFromAuxiliaryOC() throws Exception
    {
        Dn dn = new Dn( "m-oid=" + NEW_OID + ",ou=objectClasses,cn=apacheMeta,ou=schema" );

        Entry entry = new DefaultEntry(
            dn,
            "objectClass: top",
            "objectClass: metaTop",
            "objectClass: metaObjectClass",
            "m-oid", NEW_OID,
            "m-name: abstractOCtest",
            "m-description: An abstract oC inheriting from top",
            "m-typeObjectClass: AUXILIARY",
            "m-supObjectClass: top",
            "m-supObjectClass: javaNamingReference",
            "m-must: cn",
            "m-may: ou" );

        connection.add( entry );

        assertTrue( getObjectClassRegistry().contains( NEW_OID ) );
        assertEquals( getObjectClassRegistry().getSchemaName( NEW_OID ), "apachemeta" );
    }


    /**
     * Check that we can't create an Auxiliary OC which inherit from an STRUCTURAL OC
     */
    @Test
    public void testAddAuxiliaryOCinheritingFromStructuralOC() throws Exception
    {
        Dn dn = new Dn( "m-oid=" + OID + ",ou=objectClasses,cn=apacheMeta,ou=schema" );

        Entry entry = new DefaultEntry(
            dn,
            "objectClass: top",
            "objectClass: metaTop",
            "objectClass: metaObjectClass",
            "m-oid", OID,
            "m-name: abstractOCtest",
            "m-description: An abstract oC inheriting from top",
            "m-typeObjectClass: ABSTRACT",
            "m-supObjectClass: top",
            "m-supObjectClass: person",
            "m-must: cn",
            "m-may: ou" );

        try
        {
            connection.add( entry );
            fail();
        }
        catch ( LdapException ne )
        {
            assertTrue( true );
        }
    }


    /**
     * Check that we can create a STRUCTURAL OC which inherit from an ABSTRACT OC
     */
    @Test
    public void testAddStructuralOCinheritingFromAbstractOC() throws Exception
    {
        Dn dn = new Dn( "m-oid=" + NEW_OID + ",ou=objectClasses,cn=apacheMeta,ou=schema" );
<<<<<<< HEAD
        
=======

>>>>>>> 6559ce59
        Entry entry = new DefaultEntry(
            dn,
            "objectClass: top",
            "objectClass: metaTop",
            "objectClass: metaObjectClass",
            "m-oid", NEW_OID,
            "m-name: abstractOCtest",
            "m-description: An abstract oC inheriting from top",
            "m-typeObjectClass: STRUCTURAL",
            "m-supObjectClass: top",
            "m-must: cn",
            "m-may: ou" );

        connection.add( entry );

        assertTrue( getObjectClassRegistry().contains( NEW_OID ) );
        assertEquals( getObjectClassRegistry().getSchemaName( NEW_OID ), "apachemeta" );
    }


    /**
     * Check that we can create a STRUCTURAL OC which inherit from an AUXILIARY OC
     */
    @Test
    public void testAddStructuralOCinheritingFromAuxiliaryOC() throws Exception
    {
        Dn dn = new Dn( "m-oid=" + NEW_OID + ",ou=objectClasses,cn=apacheMeta,ou=schema" );
<<<<<<< HEAD
        
=======

>>>>>>> 6559ce59
        Entry entry = new DefaultEntry(
            dn,
            "objectClass: top",
            "objectClass: metaTop",
            "objectClass: metaObjectClass",
            "m-oid", NEW_OID,
            "m-name: abstractOCtest",
            "m-description: An abstract oC inheriting from top",
            "m-typeObjectClass: STRUCTURAL",
            "m-supObjectClass: top",
            "m-supObjectClass: javaNamingReference",
            "m-must: cn",
            "m-may: ou" );

        try
        {
            connection.add( entry );
            fail();
        }
        catch ( LdapException ne )
        {
            assertTrue( true );
        }
    }


    /**
     * Check that we can create a STRUCTURAL OC which inherit from an STRUCTURAL OC
     */
    @Test
    public void testAddStructuralOCinheritingFromStructuralOC() throws Exception
    {
        Dn dn = new Dn( "m-oid=" + NEW_OID + ",ou=objectClasses,cn=apacheMeta,ou=schema" );
<<<<<<< HEAD
        
=======

>>>>>>> 6559ce59
        Entry entry = new DefaultEntry(
            dn,
            "objectClass: top",
            "objectClass: metaTop",
            "objectClass: metaObjectClass",
            "m-oid", NEW_OID,
            "m-name: abstractOCtest",
            "m-description: An abstract oC inheriting from top",
            "m-typeObjectClass: STRUCTURAL",
            "m-supObjectClass: top",
            "m-supObjectClass: person",
            "m-must: cn",
            "m-may: ou" );

        connection.add( entry );

        assertTrue( getObjectClassRegistry().contains( NEW_OID ) );
        assertEquals( getObjectClassRegistry().getSchemaName( NEW_OID ), "apachemeta" );
    }
}<|MERGE_RESOLUTION|>--- conflicted
+++ resolved
@@ -80,19 +80,6 @@
     }
 
 
-
-    public static SchemaManager schemaManager;
-    private static LdapConnection connection;
-
-
-    @Before
-    public void setup() throws Exception
-    {
-        super.init();
-        connection = IntegrationUtils.getAdminConnection( getService() );
-        schemaManager = getService().getSchemaManager();
-    }
-
     private static ObjectClassRegistry getObjectClassRegistry()
     {
         return schemaManager.getObjectClassRegistry();
@@ -168,11 +155,7 @@
             connection.add( entry );
             fail( "Should not be there" );
         }
-<<<<<<< HEAD
-        catch( LdapException le )
-=======
         catch ( LdapException le )
->>>>>>> 6559ce59
         {
             // Excpected result
         }
@@ -324,52 +307,43 @@
         assertEquals( oc.getName(), NAME );
 
         Dn dn = new Dn( "m-oid=" + OID + ",ou=objectClasses,cn=apacheMeta,ou=schema" );
-<<<<<<< HEAD
 
         Modification mod1 = new DefaultModification(
             ModificationOperation.REPLACE_ATTRIBUTE, "m-description", DESCRIPTION1 );
         Modification mod2 = new DefaultModification(
             ModificationOperation.REPLACE_ATTRIBUTE, "m-name", NEW_NAME );
-        
-=======
+
+        connection.modify( dn, mod1, mod2 );
+
+        assertTrue( "objectClass OID should still be present",
+            getObjectClassRegistry().contains( OID ) );
+
+        assertEquals( "objectClass schema should be set to apachemeta",
+            getObjectClassRegistry().getSchemaName( OID ), "apachemeta" );
+
+        oc = getObjectClassRegistry().lookup( OID );
+        assertEquals( oc.getDescription(), DESCRIPTION1 );
+        assertEquals( oc.getName(), NEW_NAME );
+    }
+
+
+    @Test
+    @Ignore
+    public void testModifyObjectClassWithAttributes() throws Exception
+    {
+        addObjectClass();
+
+        ObjectClass oc = getObjectClassRegistry().lookup( OID );
+        assertEquals( oc.getDescription(), DESCRIPTION0 );
+        assertEquals( oc.getName(), NAME );
+
+        Dn dn = new Dn( "m-oid=" + OID + ",ou=objectClasses,cn=apacheMeta,ou=schema" );
 
         Modification mod1 = new DefaultModification(
             ModificationOperation.REPLACE_ATTRIBUTE, "m-description", DESCRIPTION1 );
         Modification mod2 = new DefaultModification(
             ModificationOperation.REPLACE_ATTRIBUTE, "m-name", NEW_NAME );
 
->>>>>>> 6559ce59
-        connection.modify( dn, mod1, mod2 );
-
-        assertTrue( "objectClass OID should still be present",
-            getObjectClassRegistry().contains( OID ) );
-
-        assertEquals( "objectClass schema should be set to apachemeta",
-            getObjectClassRegistry().getSchemaName( OID ), "apachemeta" );
-
-        oc = getObjectClassRegistry().lookup( OID );
-        assertEquals( oc.getDescription(), DESCRIPTION1 );
-        assertEquals( oc.getName(), NEW_NAME );
-    }
-
-
-    @Test
-    @Ignore
-    public void testModifyObjectClassWithAttributes() throws Exception
-    {
-        addObjectClass();
-
-        ObjectClass oc = getObjectClassRegistry().lookup( OID );
-        assertEquals( oc.getDescription(), DESCRIPTION0 );
-        assertEquals( oc.getName(), NAME );
-
-        Dn dn = new Dn( "m-oid=" + OID + ",ou=objectClasses,cn=apacheMeta,ou=schema" );
-
-        Modification mod1 = new DefaultModification(
-            ModificationOperation.REPLACE_ATTRIBUTE, "m-description", DESCRIPTION1 );
-        Modification mod2 = new DefaultModification(
-            ModificationOperation.REPLACE_ATTRIBUTE, "m-name", NEW_NAME );
-
         connection.modify( dn, mod1, mod2 );
 
         assertTrue( "objectClass OID should still be present",
@@ -390,11 +364,7 @@
     private void addDependeeObjectClass() throws Exception
     {
         Dn dn = new Dn( "m-oid=" + DEPENDEE_OID + ",ou=objectClasses,cn=apacheMeta,ou=schema" );
-<<<<<<< HEAD
-        
-=======
-
->>>>>>> 6559ce59
+
         Entry entry = new DefaultEntry(
             dn,
             "objectClass: top",
@@ -428,11 +398,7 @@
             connection.delete( dn );
             fail( "should not be able to delete a objectClass in use" );
         }
-<<<<<<< HEAD
-        catch( LdapException e )
-=======
         catch ( LdapException e )
->>>>>>> 6559ce59
         {
         }
 
@@ -457,11 +423,7 @@
             connection.move( dn, newDn );
             fail( "should not be able to move a objectClass in use" );
         }
-<<<<<<< HEAD
-        catch( LdapException e )
-=======
         catch ( LdapException e )
->>>>>>> 6559ce59
         {
         }
 
@@ -486,11 +448,7 @@
             connection.move( dn, newDn );
             fail( "should not be able to move an objectClass in use" );
         }
-<<<<<<< HEAD
-        catch( LdapException e )
-=======
         catch ( LdapException e )
->>>>>>> 6559ce59
         {
         }
 
@@ -566,11 +524,7 @@
             connection.move( dn, newDn );
             fail( "should not be able to move a objectClass into comparators container" );
         }
-<<<<<<< HEAD
-        catch( LdapException e )
-=======
         catch ( LdapException e )
->>>>>>> 6559ce59
         {
         }
 
@@ -641,7 +595,6 @@
         assertEquals( "objectClass should be in apachemeta schema after move",
             getObjectClassRegistry().getSchemaName( OID ), "apachemeta" );
     }
-    
 
 
     // ----------------------------------------------------------------------
@@ -841,11 +794,7 @@
     public void testAddStructuralOCinheritingFromAbstractOC() throws Exception
     {
         Dn dn = new Dn( "m-oid=" + NEW_OID + ",ou=objectClasses,cn=apacheMeta,ou=schema" );
-<<<<<<< HEAD
-        
-=======
-
->>>>>>> 6559ce59
+
         Entry entry = new DefaultEntry(
             dn,
             "objectClass: top",
@@ -873,11 +822,7 @@
     public void testAddStructuralOCinheritingFromAuxiliaryOC() throws Exception
     {
         Dn dn = new Dn( "m-oid=" + NEW_OID + ",ou=objectClasses,cn=apacheMeta,ou=schema" );
-<<<<<<< HEAD
-        
-=======
-
->>>>>>> 6559ce59
+
         Entry entry = new DefaultEntry(
             dn,
             "objectClass: top",
@@ -911,11 +856,7 @@
     public void testAddStructuralOCinheritingFromStructuralOC() throws Exception
     {
         Dn dn = new Dn( "m-oid=" + NEW_OID + ",ou=objectClasses,cn=apacheMeta,ou=schema" );
-<<<<<<< HEAD
-        
-=======
-
->>>>>>> 6559ce59
+
         Entry entry = new DefaultEntry(
             dn,
             "objectClass: top",
