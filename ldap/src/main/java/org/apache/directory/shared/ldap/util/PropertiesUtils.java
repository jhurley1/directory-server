--- conflicted
+++ resolved
@@ -545,46 +545,4 @@
 
         throw new NotImplementedException();
     }
-<<<<<<< HEAD
-
-
-    /**
-     * Creates, fills and returns an Attributes instance using the LDIF encoded
-     * within the property value. The LDIF should use '*' (asterisk) characters
-     * as line delimiters within the property value. These are replaced with
-     * newlines and fed to the LDIF parser. Also note that the LdifParser
-     * deposites the DN as a property within the attributes object.
-     * 
-     * @param props
-     *            the properties to get the ldif property from
-     * @param key
-     *            the key for the LDIF property
-     * @return the attributes for the encoded LDIF entry
-     */
-    public static Attributes fillAttributes( Properties props, String key, Attributes values ) throws NamingException
-    {
-        if ( props == null || !props.containsKey( key ) || props.getProperty( key ) == null )
-        {
-            if ( values == null )
-            {
-                return new AttributesImpl();
-            }
-
-            return values;
-        }
-
-        String ldif = props.getProperty( key ).trim().replace( '*', '\n' );
-        
-        LdifReader ldifReader = new LdifReader( new StringReader( ldif ) );
-        
-        LdifEntry entry = ldifReader.next();
-        
-        if ( entry != null )
-        {
-            values = entry.getAttributes();
-        }
-        return values;
-    }
-=======
->>>>>>> 45164ce9
 }