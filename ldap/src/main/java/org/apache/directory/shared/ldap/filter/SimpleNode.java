--- conflicted
+++ resolved
@@ -39,21 +39,6 @@
     public final static boolean EVAL_GREATER = true;
     public final static boolean EVAL_LESSER = false;
 
-<<<<<<< HEAD
-    /**
-     * Creates a new SimpleNode object.
-     * 
-     * @param attribute the attribute name
-     * @param value the value to test for
-     */
-    protected SimpleNode( String attribute, byte[] value, AssertionType assertionType )
-    {
-        super( attribute, assertionType );
-        this.value = value;
-    }
-
-=======
->>>>>>> e0d67fd6
 
     /**
      * Creates a new SimpleNode object.
@@ -61,11 +46,7 @@
      * @param attribute the attribute name
      * @param value the value to test for
      */
-<<<<<<< HEAD
-    protected SimpleNode( String attribute, String value, AssertionType assertionType )
-=======
     protected SimpleNode( String attribute, Value<?> value, AssertionType assertionType )
->>>>>>> e0d67fd6
     {
         super( attribute, assertionType );
         this.value = value;
@@ -134,21 +115,12 @@
      */
     public int hashCode()
     {
-<<<<<<< HEAD
-    	int h = 37;
-    	
-    	h = h*17 + super.hashCode();
-    	h = h*17 + ( value == null ? 0 : value.hashCode() );
-    	
-    	return h;
-=======
         int h = 37;
 
         h = h * 17 + super.hashCode();
         h = h * 17 + ( value == null ? 0 : value.hashCode() );
 
         return h;
->>>>>>> e0d67fd6
     }
 
 
