--- conflicted
+++ resolved
@@ -135,11 +135,7 @@
         {
             return false;
         }
-<<<<<<< HEAD
-            
-=======
 
->>>>>>> 45164ce9
         return attribute.equals( ( ( LeafNode ) other ).getAttribute() );
     }
 }