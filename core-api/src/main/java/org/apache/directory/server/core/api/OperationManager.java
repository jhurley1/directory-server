/*
 *   Licensed to the Apache Software Foundation (ASF) under one
 *   or more contributor license agreements.  See the NOTICE file
 *   distributed with this work for additional information
 *   regarding copyright ownership.  The ASF licenses this file
 *   to you under the Apache License, Version 2.0 (the
 *   "License"); you may not use this file except in compliance
 *   with the License.  You may obtain a copy of the License at
 *
 *     http://www.apache.org/licenses/LICENSE-2.0
 *
 *   Unless required by applicable law or agreed to in writing,
 *   software distributed under the License is distributed on an
 *   "AS IS" BASIS, WITHOUT WARRANTIES OR CONDITIONS OF ANY
 *   KIND, either express or implied.  See the License for the
 *   specific language governing permissions and limitations
 *   under the License.
 *
 */
package org.apache.directory.server.core.api;


import org.apache.directory.server.core.api.filtering.EntryFilteringCursor;
import org.apache.directory.server.core.api.interceptor.context.AddOperationContext;
import org.apache.directory.server.core.api.interceptor.context.BindOperationContext;
import org.apache.directory.server.core.api.interceptor.context.CompareOperationContext;
import org.apache.directory.server.core.api.interceptor.context.DeleteOperationContext;
import org.apache.directory.server.core.api.interceptor.context.HasEntryOperationContext;
import org.apache.directory.server.core.api.interceptor.context.GetRootDseOperationContext;
import org.apache.directory.server.core.api.interceptor.context.ListOperationContext;
import org.apache.directory.server.core.api.interceptor.context.LookupOperationContext;
import org.apache.directory.server.core.api.interceptor.context.ModifyOperationContext;
import org.apache.directory.server.core.api.interceptor.context.MoveAndRenameOperationContext;
import org.apache.directory.server.core.api.interceptor.context.MoveOperationContext;
import org.apache.directory.server.core.api.interceptor.context.RenameOperationContext;
import org.apache.directory.server.core.api.interceptor.context.SearchOperationContext;
import org.apache.directory.server.core.api.interceptor.context.UnbindOperationContext;
import org.apache.directory.shared.ldap.model.entry.Entry;
import org.apache.directory.shared.ldap.model.exception.LdapException;


/**
 * An interface used by the DirectoryService to isolate operations that can be
 * performed on it.
 *
 * @author <a href="mailto:dev@directory.apache.org">Apache Directory Project</a>
 */
public interface OperationManager
{
    /**
     * Add an entry into the backend, going through the interceptor chain
     * 
     * @param addContext The context containing the information to process the addition
     * @throws LdapException If the addition can't be processed successfully
     */
    void add( AddOperationContext addContext ) throws LdapException;
<<<<<<< HEAD
    
    
=======


>>>>>>> 6559ce59
    /**
     * Get the RooDse entry.
     * 
     * @param getRootDseContext The getRootDse() context
     * @return The rootDse if found
     * @throws LdapException If we can't get back the rootDse entry
     */
<<<<<<< HEAD
    Entry getRootDse( GetRootDseOperationContext  getRootDseContext ) throws LdapException;
=======
    Entry getRootDse( GetRootDseOperationContext getRootDseContext ) throws LdapException;
>>>>>>> 6559ce59


    /**
     * TODO document after determining if this method should be here.
     */
<<<<<<< HEAD
    boolean compare( CompareOperationContext compareContext) throws LdapException;
=======
    boolean compare( CompareOperationContext compareContext ) throws LdapException;
>>>>>>> 6559ce59


    /**
     * TODO document after determining if this method should be here.
     */
    void delete( DeleteOperationContext deleteContext ) throws LdapException;


    /**
     * TODO document after determining if this method should be here.
     */
    void modify( ModifyOperationContext modifyContext ) throws LdapException;


    /**
     * TODO document after determining if this method should be here.
     */
    EntryFilteringCursor list( ListOperationContext listContext ) throws LdapException;


    /**
     * TODO document after determining if this method should be here.
     */
    EntryFilteringCursor search( SearchOperationContext searchContext ) throws LdapException;


    /**
     * TODO document after determining if this method should be here.
     */
    Entry lookup( LookupOperationContext lookupContext ) throws LdapException;


    /**
     * TODO document after determining if this method should be here.
     */
    boolean hasEntry( HasEntryOperationContext hasEntryContext ) throws LdapException;


    /**
     * TODO document after determining if this method should be here.
     */
    void rename( RenameOperationContext renameContext ) throws LdapException;


    /**
     * TODO document after determining if this method should be here.
     */
    void move( MoveOperationContext moveContext ) throws LdapException;


    /**
     * TODO document after determining if this method should be here.
     */
    void moveAndRename( MoveAndRenameOperationContext moveAndRenameContext ) throws LdapException;


    /**
     * TODO document after determining if this method should be here.
     */
    void bind( BindOperationContext bindContext ) throws LdapException;


    /**
     * TODO document after determining if this method should be here.
     */
    void unbind( UnbindOperationContext unbindContext ) throws LdapException;
}<|MERGE_RESOLUTION|>--- conflicted
+++ resolved
@@ -54,13 +54,8 @@
      * @throws LdapException If the addition can't be processed successfully
      */
     void add( AddOperationContext addContext ) throws LdapException;
-<<<<<<< HEAD
-    
-    
-=======
 
 
->>>>>>> 6559ce59
     /**
      * Get the RooDse entry.
      * 
@@ -68,21 +63,13 @@
      * @return The rootDse if found
      * @throws LdapException If we can't get back the rootDse entry
      */
-<<<<<<< HEAD
-    Entry getRootDse( GetRootDseOperationContext  getRootDseContext ) throws LdapException;
-=======
     Entry getRootDse( GetRootDseOperationContext getRootDseContext ) throws LdapException;
->>>>>>> 6559ce59
 
 
     /**
      * TODO document after determining if this method should be here.
      */
-<<<<<<< HEAD
-    boolean compare( CompareOperationContext compareContext) throws LdapException;
-=======
     boolean compare( CompareOperationContext compareContext ) throws LdapException;
->>>>>>> 6559ce59
 
 
     /**
