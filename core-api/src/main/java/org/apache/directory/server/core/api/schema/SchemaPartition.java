/*
 *   Licensed to the Apache Software Foundation (ASF) under one
 *   or more contributor license agreements.  See the NOTICE file
 *   distributed with this work for additional information
 *   regarding copyright ownership.  The ASF licenses this file
 *   to you under the Apache License, Version 2.0 (the
 *   "License"); you may not use this file except in compliance
 *   with the License.  You may obtain a copy of the License at
 *
 *     http://www.apache.org/licenses/LICENSE-2.0
 *
 *   Unless required by applicable law or agreed to in writing,
 *   software distributed under the License is distributed on an
 *   "AS IS" BASIS, WITHOUT WARRANTIES OR CONDITIONS OF ANY
 *   KIND, either express or implied.  See the License for the
 *   specific language governing permissions and limitations
 *   under the License.
 *
 */
package org.apache.directory.server.core.api.schema;


import java.util.ArrayList;
import java.util.List;

import javax.swing.text.WrappedPlainView;

import org.apache.directory.server.constants.ApacheSchemaConstants;
import org.apache.directory.server.core.api.CoreSession;
import org.apache.directory.server.core.api.filtering.EntryFilteringCursor;
import org.apache.directory.server.core.api.interceptor.context.AddOperationContext;
import org.apache.directory.server.core.api.interceptor.context.DeleteOperationContext;
import org.apache.directory.server.core.api.interceptor.context.HasEntryOperationContext;
import org.apache.directory.server.core.api.interceptor.context.ListOperationContext;
import org.apache.directory.server.core.api.interceptor.context.LookupOperationContext;
import org.apache.directory.server.core.api.interceptor.context.ModifyOperationContext;
import org.apache.directory.server.core.api.interceptor.context.MoveAndRenameOperationContext;
import org.apache.directory.server.core.api.interceptor.context.MoveOperationContext;
import org.apache.directory.server.core.api.interceptor.context.OperationContext;
import org.apache.directory.server.core.api.interceptor.context.RenameOperationContext;
import org.apache.directory.server.core.api.interceptor.context.SearchOperationContext;
import org.apache.directory.server.core.api.interceptor.context.UnbindOperationContext;
import org.apache.directory.server.core.api.partition.AbstractPartition;
import org.apache.directory.server.core.api.partition.Partition;
import org.apache.directory.server.core.api.schema.registries.synchronizers.RegistrySynchronizerAdaptor;
import org.apache.directory.server.i18n.I18n;
import org.apache.directory.shared.ldap.model.constants.SchemaConstants;
import org.apache.directory.shared.ldap.model.entry.DefaultAttribute;
import org.apache.directory.shared.ldap.model.entry.DefaultModification;
import org.apache.directory.shared.ldap.model.entry.Entry;
import org.apache.directory.shared.ldap.model.entry.Modification;
import org.apache.directory.shared.ldap.model.entry.ModificationOperation;
import org.apache.directory.shared.ldap.model.exception.LdapException;
import org.apache.directory.shared.ldap.model.exception.LdapInvalidDnException;
import org.apache.directory.shared.ldap.model.exception.LdapUnwillingToPerformException;
import org.apache.directory.shared.ldap.model.filter.ExprNode;
import org.apache.directory.shared.ldap.model.filter.PresenceNode;
import org.apache.directory.shared.ldap.model.message.SearchRequest;
import org.apache.directory.shared.ldap.model.message.SearchRequestImpl;
import org.apache.directory.shared.ldap.model.message.SearchScope;
import org.apache.directory.shared.ldap.model.message.controls.Cascade;
import org.apache.directory.shared.ldap.model.name.Dn;
import org.apache.directory.shared.ldap.model.schema.AttributeType;
import org.apache.directory.shared.ldap.model.schema.SchemaManager;
import org.apache.directory.shared.ldap.model.schema.SchemaUtils;
import org.apache.directory.shared.util.DateUtils;
import org.slf4j.Logger;
import org.slf4j.LoggerFactory;


/**
 * A special partition designed to contain the portion of the DIT where schema
 * information for the server is stored.
 * 
 * In an effort to make sure that all Partition implementations are equal
 * citizens to ApacheDS we want to be able to swap in and out any kind of
 * Partition to store schema.  This also has the added advantage of making
 * sure the core, and hence the server is not dependent on any specific
 * partition, which reduces coupling in the server's modules.
 * 
 * The SchemaPartition achieves this by not really being a backing store
 * itself for the schema entries.  It instead delegates to another Partition
 * via containment.  It delegates all calls to this contained Partition. While
 * doing so it also manages certain things:
 * 
 * <ol>
 *   <li>Checks that schema changes are valid.</li>
 *   <li>Updates the schema Registries on valid schema changes making sure
 *       the schema on disk is in sync with the schema in memory.
 *   </li>
 *   <li>Will eventually manage transaction based changes to schema where
 *       between some sequence of operations the schema may be inconsistent.
 *   </li>
 *   <li>Delegates read/write operations to contained Partition.</li>
 *   <li>
 *       Responsible for initializing schema for the entire server.  ApacheDS
 *       cannot start up other partitions until this Partition is started
 *       without having access to the Registries.  This Partition supplies the
 *       Registries on initialization for the server.  That's one of it's core
 *       responsibilities.
 *   </li>
 * 
 * So by containing another Partition, we abstract the storage mechanism away
 * from the management responsibilities while decoupling the server from a
 * specific partition implementation and removing complexity in the Schema
 * interceptor service which before managed synchronization.
 * </ol>
 *
 * @author <a href="mailto:dev@directory.apache.org">Apache Directory Project</a>
 */
public final class SchemaPartition extends AbstractPartition
{
    /** the logger */
    private static final Logger LOG = LoggerFactory.getLogger( SchemaPartition.class );

    /** the fixed id: 'schema' */
    private static final String SCHEMA_ID = "schema";

    /** the wrapped Partition */
    private Partition wrapped;

    /** registry synchronizer adaptor */
    private RegistrySynchronizerAdaptor synchronizer;

    /** A static Dn for the ou=schemaModifications entry */
    private static Dn SCHEMA_MODIFICATION_DN;

    /** A static Dn for the ou=schema partition */
    private static Dn SCHEMA_DN;

    /** The ObjectClass AttributeType */
    private static AttributeType OBJECT_CLASS_AT;


    public SchemaPartition( SchemaManager schemaManager )
    {
        try
        {
            SCHEMA_DN = new Dn( schemaManager, SchemaConstants.OU_SCHEMA );
        }
        catch ( LdapInvalidDnException lide )
        {
            // Nothing to do : this is a valid DN anyways
        }

        id = SCHEMA_ID;
        suffixDn = SCHEMA_DN;
        this.schemaManager = schemaManager;
        OBJECT_CLASS_AT = schemaManager.getAttributeType( SchemaConstants.OBJECT_CLASS_AT_OID );
    }


    /**
     * Sets the wrapped {@link Partition} which must be supplied or
     * {@link Partition#initialize()} will fail with a NullPointerException.
     *
     * @param wrapped the Partition being wrapped
     */
    public void setWrappedPartition( Partition wrapped )
    {
        if ( this.isInitialized() )
        {
            throw new IllegalStateException( I18n.err( I18n.ERR_429 ) );
        }

        this.wrapped = wrapped;
    }


    /**
     * Gets the {@link Partition} being wrapped.
     *
     * @return the wrapped Partition
     */
    public Partition getWrappedPartition()
    {
        return wrapped;
    }
    
    /**
     * Gets the {@link RegistrySynchronizerAdaptor} reference.
     *
     * @return the registry synchronizer
     */
    public RegistrySynchronizerAdaptor getRegistrySynchronizerAdaptor()
    {
        return synchronizer;
    }


    /**
     * Has no affect: the id is fixed at {@link SchemaPartition#SCHEMA_ID}: 'schema'.
     * A warning is logged.
     */
    public void setId( String id )
    {
        LOG.warn( "This partition's ID is fixed: {}", SCHEMA_ID );
    }


    // -----------------------------------------------------------------------
    // Partition Interface Method Overrides
    // -----------------------------------------------------------------------

    /**
     * {@inheritDoc}
     */
    public void sync() throws Exception
    {
        wrapped.sync();
    }


    /**
     * {@inheritDoc}
     */
    @Override
    protected void doInit() throws Exception
    {
        if ( !initialized )
        {
            // -----------------------------------------------------------------------
            // Load apachemeta schema from within the ldap-schema Jar with all the
            // schema it depends on.  This is a minimal mandatory set of schemas.
            // -----------------------------------------------------------------------
            wrapped.setId( SCHEMA_ID );
            wrapped.setSuffixDn( SCHEMA_DN );
            wrapped.setSchemaManager( schemaManager );

            try
            {
                wrapped.initialize();

                synchronizer = new RegistrySynchronizerAdaptor( schemaManager );
            }
            catch ( Exception e )
            {
                LOG.error( I18n.err( I18n.ERR_90 ), e );
                throw new RuntimeException( e );
            }

            SCHEMA_MODIFICATION_DN = new Dn( schemaManager, SchemaConstants.SCHEMA_MODIFICATIONS_DN );
        }
    }


    /**
     * {@inheritDoc}
     */
    @Override
    protected void doDestroy()
    {
        try
        {
            wrapped.destroy();
        }
        catch ( Exception e )
        {
            LOG.error( I18n.err( I18n.ERR_91 ), e );
            throw new RuntimeException( e );
        }

        initialized = false;
    }


    // -----------------------------------------------------------------------
    // Partition Interface Methods
    // -----------------------------------------------------------------------

    /**
     * {@inheritDoc}
     */
    public void add( AddOperationContext addContext ) throws LdapException
    {
        // At this point, the added SchemaObject does not exist in the partition
        // We have to check if it's enabled and then inject it into the registries
        // but only if it does not break the server.
        synchronizer.add( addContext );

        // Now, write the newly added SchemaObject into the schemaPartition
        try
        {
            wrapped.add( addContext );
        }
        catch ( LdapException e )
        {
            // If something went wrong, we have to unregister the schemaObject
            // from the registries
            // TODO : deregister the newly added element.
            throw e;
        }

        updateSchemaModificationAttributes( addContext );
    }


    /**
     * {@inheritDoc}
     */
    public final int getChildCount( DeleteOperationContext deleteContext ) throws LdapException
    {
        try
        {
            Dn dn = deleteContext.getDn();
            SearchRequest searchRequest = new SearchRequestImpl();
            searchRequest.setBase( dn );
            ExprNode node = new PresenceNode( OBJECT_CLASS_AT );
            searchRequest.setFilter( node );
            searchRequest.setTypesOnly( true );
            searchRequest.setScope( SearchScope.ONELEVEL );

            SearchOperationContext searchContext = new SearchOperationContext( deleteContext.getSession(),
                searchRequest );

            EntryFilteringCursor cursor = wrapped.search( searchContext );

            cursor.beforeFirst();
            int nbEntry = 0;

            while ( cursor.next() && ( nbEntry < 2 ) )
            {
                nbEntry++;
            }
            
            cursor.close();

            return nbEntry;
        }
        catch ( Exception e )
        {
            e.printStackTrace();
            return 0;
        }
    }


    /**
     * {@inheritDoc}
     */
    public void delete( DeleteOperationContext deleteContext ) throws LdapException
    {
        boolean cascade = deleteContext.hasRequestControl( Cascade.OID );

        // We have to check if the entry we want to delete has children, or not
        int nbChild = getChildCount( deleteContext );

        if ( nbChild > 1 )
        {
            throw new LdapUnwillingToPerformException();
        }

        // The SchemaObject always exist when we reach this method.
        synchronizer.delete( deleteContext, cascade );

        try
        {
            wrapped.delete( deleteContext );
        }
        catch ( LdapException e )
        {
            // TODO : If something went wrong, what should we do here ?
            throw e;
        }

        updateSchemaModificationAttributes( deleteContext );
    }


    /**
     * {@inheritDoc}
     */
    public EntryFilteringCursor list( ListOperationContext listContext ) throws LdapException
    {
        return wrapped.list( listContext );
    }


    /**
     * {@inheritDoc}
     */
    public boolean hasEntry( HasEntryOperationContext hasEntryContext ) throws LdapException
    {
        return wrapped.hasEntry( hasEntryContext );
    }


    /**
     * {@inheritDoc}
     */
    public void modify( ModifyOperationContext modifyContext ) throws LdapException
    {
        Entry entry = modifyContext.getEntry();

        if ( entry == null )
        {
            LookupOperationContext lookupCtx = new LookupOperationContext( modifyContext.getSession(),
                modifyContext.getDn() );
            entry = wrapped.lookup( lookupCtx );
            modifyContext.setEntry( entry );
        }

        Entry targetEntry = SchemaUtils.getTargetEntry( modifyContext.getModItems(), entry );

        boolean cascade = modifyContext.hasRequestControl( Cascade.OID );

        boolean hasModification = synchronizer.modify( modifyContext, targetEntry, cascade );

        if ( hasModification )
        {
            wrapped.modify( modifyContext );
        }

        if ( !modifyContext.getDn().equals( SCHEMA_MODIFICATION_DN ) )
        {
            updateSchemaModificationAttributes( modifyContext );
        }
    }


    /**
     * {@inheritDoc}
     */
    public void move( MoveOperationContext moveContext ) throws LdapException
    {
        boolean cascade = moveContext.hasRequestControl( Cascade.OID );
<<<<<<< HEAD
        
        CoreSession session = moveContext.getSession();
        LookupOperationContext lookupContext = new LookupOperationContext( session, moveContext.getDn(), SchemaConstants.ALL_ATTRIBUTES_ARRAY );
=======

        CoreSession session = moveContext.getSession();
        LookupOperationContext lookupContext = new LookupOperationContext( session, moveContext.getDn(),
            SchemaConstants.ALL_ATTRIBUTES_ARRAY );
>>>>>>> 6559ce59
        Entry entry = session.getDirectoryService().getPartitionNexus().lookup( lookupContext );
        synchronizer.move( moveContext, entry, cascade );
        wrapped.move( moveContext );
        updateSchemaModificationAttributes( moveContext );
    }


    /**
     * {@inheritDoc}
     */
    public void moveAndRename( MoveAndRenameOperationContext moveAndRenameContext ) throws LdapException
    {
        boolean cascade = moveAndRenameContext.hasRequestControl( Cascade.OID );
        CoreSession session = moveAndRenameContext.getSession();
<<<<<<< HEAD
        LookupOperationContext lookupContext = new LookupOperationContext( session, moveAndRenameContext.getDn(), SchemaConstants.ALL_ATTRIBUTES_ARRAY );
=======
        LookupOperationContext lookupContext = new LookupOperationContext( session, moveAndRenameContext.getDn(),
            SchemaConstants.ALL_ATTRIBUTES_ARRAY );
>>>>>>> 6559ce59
        Entry entry = session.getDirectoryService().getPartitionNexus().lookup( lookupContext );
        synchronizer.moveAndRename( moveAndRenameContext, entry, cascade );
        wrapped.moveAndRename( moveAndRenameContext );
        updateSchemaModificationAttributes( moveAndRenameContext );
    }


    /**
     * {@inheritDoc}
     */
    public void rename( RenameOperationContext renameContext ) throws LdapException
    {
        boolean cascade = renameContext.hasRequestControl( Cascade.OID );

        // First update the registries
        synchronizer.rename( renameContext, cascade );

        // Update the schema partition
        wrapped.rename( renameContext );

        // Update the SSSE operational attributes
        updateSchemaModificationAttributes( renameContext );
    }


    /**
     * {@inheritDoc}
     */
    public EntryFilteringCursor search( SearchOperationContext searchContext ) throws LdapException
    {
        return wrapped.search( searchContext );
    }


    /**
     * {@inheritDoc}
     */
    public void unbind( UnbindOperationContext unbindContext ) throws LdapException
    {
        wrapped.unbind( unbindContext );
    }


    /**
     * {@inheritDoc}
     */
    public Entry lookup( LookupOperationContext lookupContext ) throws LdapException
    {
        return wrapped.lookup( lookupContext );
    }


    /**
     * Updates the schemaModifiersName and schemaModifyTimestamp attributes of
     * the schemaModificationAttributes entry for the global schema at
     * ou=schemaModifications,ou=schema.  This entry is hardcoded at that
     * position for now.
     * 
     * The current time is used to set the timestamp and the Dn of current user
     * is set for the modifiersName.
     * 
     * @throws LdapException if the update fails
     */
    private void updateSchemaModificationAttributes( OperationContext opContext ) throws LdapException
    {
        String modifiersName = opContext.getSession().getEffectivePrincipal().getName();
        String modifyTimestamp = DateUtils.getGeneralizedTime();

        List<Modification> mods = new ArrayList<Modification>( 2 );

        mods.add( new DefaultModification( ModificationOperation.REPLACE_ATTRIBUTE, new DefaultAttribute(
            ApacheSchemaConstants.SCHEMA_MODIFY_TIMESTAMP_AT, schemaManager
                .lookupAttributeTypeRegistry( ApacheSchemaConstants.SCHEMA_MODIFY_TIMESTAMP_AT ), modifyTimestamp ) ) );

        mods.add( new DefaultModification( ModificationOperation.REPLACE_ATTRIBUTE, new DefaultAttribute(
            ApacheSchemaConstants.SCHEMA_MODIFIERS_NAME_AT, schemaManager
                .lookupAttributeTypeRegistry( ApacheSchemaConstants.SCHEMA_MODIFIERS_NAME_AT ), modifiersName ) ) );

        // operation reached this level means all the necessary ACI and other checks should
        // have been done, so we can perform the below modification directly on the partition nexus
        // without using a a bypass list
        CoreSession session = opContext.getSession();
        ModifyOperationContext modifyContext = new ModifyOperationContext( session, SCHEMA_MODIFICATION_DN, mods );
        session.getDirectoryService().getPartitionNexus().modify( modifyContext );
    }


    /**
     * @see Object#toString()
     */
    public String toString()
    {
        return "Partition : " + SCHEMA_ID;
    }
}<|MERGE_RESOLUTION|>--- conflicted
+++ resolved
@@ -22,8 +22,6 @@
 
 import java.util.ArrayList;
 import java.util.List;
-
-import javax.swing.text.WrappedPlainView;
 
 import org.apache.directory.server.constants.ApacheSchemaConstants;
 import org.apache.directory.server.core.api.CoreSession;
@@ -176,16 +174,6 @@
     {
         return wrapped;
     }
-    
-    /**
-     * Gets the {@link RegistrySynchronizerAdaptor} reference.
-     *
-     * @return the registry synchronizer
-     */
-    public RegistrySynchronizerAdaptor getRegistrySynchronizerAdaptor()
-    {
-        return synchronizer;
-    }
 
 
     /**
@@ -424,16 +412,10 @@
     public void move( MoveOperationContext moveContext ) throws LdapException
     {
         boolean cascade = moveContext.hasRequestControl( Cascade.OID );
-<<<<<<< HEAD
-        
-        CoreSession session = moveContext.getSession();
-        LookupOperationContext lookupContext = new LookupOperationContext( session, moveContext.getDn(), SchemaConstants.ALL_ATTRIBUTES_ARRAY );
-=======
 
         CoreSession session = moveContext.getSession();
         LookupOperationContext lookupContext = new LookupOperationContext( session, moveContext.getDn(),
             SchemaConstants.ALL_ATTRIBUTES_ARRAY );
->>>>>>> 6559ce59
         Entry entry = session.getDirectoryService().getPartitionNexus().lookup( lookupContext );
         synchronizer.move( moveContext, entry, cascade );
         wrapped.move( moveContext );
@@ -448,12 +430,8 @@
     {
         boolean cascade = moveAndRenameContext.hasRequestControl( Cascade.OID );
         CoreSession session = moveAndRenameContext.getSession();
-<<<<<<< HEAD
-        LookupOperationContext lookupContext = new LookupOperationContext( session, moveAndRenameContext.getDn(), SchemaConstants.ALL_ATTRIBUTES_ARRAY );
-=======
         LookupOperationContext lookupContext = new LookupOperationContext( session, moveAndRenameContext.getDn(),
             SchemaConstants.ALL_ATTRIBUTES_ARRAY );
->>>>>>> 6559ce59
         Entry entry = session.getDirectoryService().getPartitionNexus().lookup( lookupContext );
         synchronizer.moveAndRename( moveAndRenameContext, entry, cascade );
         wrapped.moveAndRename( moveAndRenameContext );
