--- conflicted
+++ resolved
@@ -866,11 +866,7 @@
     {
         HasEntryOperationContext hasEntryContext = new HasEntryOperationContext( this, dn );
         OperationManager operationManager = directoryService.getOperationManager();
-<<<<<<< HEAD
-        
-=======
-
->>>>>>> 6559ce59
+
         return operationManager.hasEntry( hasEntryContext );
     }
 
