--- conflicted
+++ resolved
@@ -223,13 +223,8 @@
         OperationManager operationManager = service.getOperationManager();
 
         HasEntryOperationContext hasEntryContext = new HasEntryOperationContext( session, dn );
-<<<<<<< HEAD
-        
-        if ( ! operationManager.hasEntry( hasEntryContext ) )
-=======
 
         if ( !operationManager.hasEntry( hasEntryContext ) )
->>>>>>> 6559ce59
         {
             throw new NameNotFoundException( I18n.err( I18n.ERR_490, dn ) );
         }
@@ -263,13 +258,8 @@
         OperationManager operationManager = service.getOperationManager();
 
         HasEntryOperationContext hasEntryContext = new HasEntryOperationContext( session, dn );
-<<<<<<< HEAD
-        
-        if ( ! operationManager.hasEntry( hasEntryContext ) )
-=======
 
         if ( !operationManager.hasEntry( hasEntryContext ) )
->>>>>>> 6559ce59
         {
             throw new NameNotFoundException( I18n.err( I18n.ERR_490, dn ) );
         }
@@ -292,13 +282,8 @@
         OperationManager operationManager = service.getOperationManager();
 
         HasEntryOperationContext hasEntryContext = new HasEntryOperationContext( session, dn );
-<<<<<<< HEAD
-        
-        if ( ! operationManager.hasEntry( hasEntryContext ) )
-=======
 
         if ( !operationManager.hasEntry( hasEntryContext ) )
->>>>>>> 6559ce59
         {
             throw new NameNotFoundException( I18n.err( I18n.ERR_490, dn ) );
         }
@@ -622,15 +607,11 @@
     {
         GetRootDseOperationContext getRootDseContext = new GetRootDseOperationContext( session, target );
         getRootDseContext.addRequestControls( convertControls( true, requestControls ) );
-        
+
         // do not reset request controls since this is not an external
         // operation and not do bother setting the response controls either
         OperationManager operationManager = service.getOperationManager();
-<<<<<<< HEAD
-        
-=======
-
->>>>>>> 6559ce59
+
         return operationManager.getRootDse( getRootDseContext );
     }
 
@@ -1309,11 +1290,7 @@
         try
         {
             HasEntryOperationContext hasEntryContext = new HasEntryOperationContext( session, target );
-<<<<<<< HEAD
-            
-=======
-
->>>>>>> 6559ce59
+
             if ( operationManager.hasEntry( hasEntryContext ) )
             {
                 doDeleteOperation( target );
