--- conflicted
+++ resolved
@@ -291,13 +291,6 @@
         request.setUsername( userDn.getRdn().getUpValue().getString() );
         request.setCredentials( "secret" );
 
-<<<<<<< HEAD
-        CramMd5Request request = new CramMd5Request();
-        request.setUsername( userDn.getRdn().getUpValue().getString() );
-        request.setCredentials( "secret" );
-
-=======
->>>>>>> 42f413a6
         BindResponse resp = connection.bind( request );
         assertEquals( ResultCodeEnum.SUCCESS, resp.getLdapResult().getResultCode() );
 
@@ -321,13 +314,6 @@
         request.setUsername( userDn.getRdn().getUpValue().getString() );
         request.setCredentials( "badsecret" );
 
-<<<<<<< HEAD
-        CramMd5Request request = new CramMd5Request();
-        request.setUsername( userDn.getRdn().getUpValue().getString() );
-        request.setCredentials( "badsecret" );
-
-=======
->>>>>>> 42f413a6
         BindResponse resp = connection.bind( request );
         assertEquals( ResultCodeEnum.INVALID_CREDENTIALS, resp.getLdapResult().getResultCode() );
         connection.close();
@@ -393,14 +379,6 @@
         BindResponse resp = connection.bind( request );
         assertEquals( ResultCodeEnum.INVALID_CREDENTIALS, resp.getLdapResult().getResultCode() );
 
-<<<<<<< HEAD
-        DigestMd5Request request = new DigestMd5Request();
-        request.setUsername( userDn.getRdn().getUpValue().getString() );
-        request.setCredentials( "secret" );
-        request.setRealmName( "badrealm.com" );
-        BindResponse resp = connection.bind( request );
-        assertEquals( ResultCodeEnum.INVALID_CREDENTIALS, resp.getLdapResult().getResultCode() );
-=======
         connection.close();
     }
 
@@ -425,109 +403,8 @@
 
         Entry entry = connection.lookup( userDn );
         assertEquals( "hnelson", entry.get( "uid" ).getString() );
->>>>>>> 42f413a6
 
         connection.close();
-    }
-
-
-    /**
-<<<<<<< HEAD
-     * Tests to make sure DIGEST-MD5 binds below the RootDSE fail if the password is bad.
-     */
-    @Test
-    public void testSaslDigestMd5BindBadPassword() throws Exception
-=======
-     * Tests to make sure GSS-API binds below the RootDSE fail if the realm is bad.
-     */
-    @Test
-    public void testSaslGssApiBindBadRealm() throws Exception
->>>>>>> 42f413a6
-    {
-        Dn userDn = new Dn( "uid=hnelson,ou=users,dc=example,dc=com" );
-        LdapNetworkConnection connection = new LdapNetworkConnection( "localhost", ldapServer.getPort() );
-
-<<<<<<< HEAD
-        DigestMd5Request request = new DigestMd5Request();
-        request.setUsername( userDn.getRdn().getUpValue().getString() );
-        request.setCredentials( "badsecret" );
-        request.setRealmName( ldapServer.getSaslRealms().get( 0 ) );
-        BindResponse resp = connection.bind( request );
-        assertEquals( ResultCodeEnum.INVALID_CREDENTIALS, resp.getLdapResult().getResultCode() );
-
-        connection.close();
-    }
-
-
-    /**
-     * Tests to make sure GSS-API binds below the RootDSE work.
-     */
-    @Test
-    public void testSaslGssApiBind() throws Exception
-=======
-        GssApiRequest request = new GssApiRequest();
-        request.setUsername( userDn.getRdn().getUpValue().getString() );
-        request.setCredentials( "secret" );
-        request.setRealmName( "badrealm.com" );
-        request.setKdcHost( "localhost" );
-        request.setKdcPort( 6088 );
-        try
-        {
-            connection.bind( request );
-        }
-        catch ( Exception e )
-        {
-            assertTrue( e instanceof LdapException );
-        }
-        finally
-        {
-            connection.close();
-        }
-    }
-
-
-    /**
-     * Tests to make sure GSS-API binds below the RootDSE fail if the password is bad.
-     */
-    @Test
-    public void testSaslGssApiBindBadPassword() throws Exception
->>>>>>> 42f413a6
-    {
-        Dn userDn = new Dn( "uid=hnelson,ou=users,dc=example,dc=com" );
-        LdapNetworkConnection connection = new LdapNetworkConnection( "localhost", ldapServer.getPort() );
-
-        GssApiRequest request = new GssApiRequest();
-        request.setUsername( userDn.getRdn().getUpValue().getString() );
-<<<<<<< HEAD
-        request.setCredentials( "secret" );
-        request.setRealmName( ldapServer.getSaslRealms().get( 0 ).toUpperCase() );
-        request.setKdcHost( "localhost" );
-        request.setKdcPort( 6088 );
-        BindResponse resp = connection.bind( request );
-        assertEquals( ResultCodeEnum.SUCCESS, resp.getLdapResult().getResultCode() );
-
-        Entry entry = connection.lookup( userDn );
-        assertEquals( "hnelson", entry.get( "uid" ).getString() );
-
-        connection.close();
-=======
-        request.setCredentials( "badsecret" );
-        request.setRealmName( ldapServer.getSaslRealms().get( 0 ).toUpperCase() );
-        request.setKdcHost( "localhost" );
-        request.setKdcPort( 6088 );
-        try
-        {
-            connection.bind( request );
-        }
-        catch ( Exception e )
-        {
-            assertTrue( e instanceof LdapException );
-        }
-        finally
-        {
-            connection.close();
-        }
->>>>>>> 42f413a6
     }
 
 
