/*
 *  Licensed to the Apache Software Foundation (ASF) under one
 *  or more contributor license agreements.  See the NOTICE file
 *  distributed with this work for additional information
 *  regarding copyright ownership.  The ASF licenses this file
 *  to you under the Apache License, Version 2.0 (the
 *  "License"); you may not use this file except in compliance
 *  with the License.  You may obtain a copy of the License at
 *  
 *    http://www.apache.org/licenses/LICENSE-2.0
 *  
 *  Unless required by applicable law or agreed to in writing,
 *  software distributed under the License is distributed on an
 *  "AS IS" BASIS, WITHOUT WARRANTIES OR CONDITIONS OF ANY
 *  KIND, either express or implied.  See the License for the
 *  specific language governing permissions and limitations
 *  under the License. 
 *  
 */
package org.apache.directory.server.core.authn;


import javax.naming.Context;
import javax.naming.NamingEnumeration;
import javax.naming.NamingException;

import java.util.ArrayList;
import java.util.Collection;
import java.util.HashMap;
import java.util.HashSet;
import java.util.Iterator;
import java.util.Map;
import java.util.Set;

import org.apache.directory.server.core.CoreSession;
import org.apache.directory.server.core.DefaultCoreSession;
import org.apache.directory.server.core.DirectoryService;
import org.apache.directory.server.core.entry.ClonedServerEntry;
import org.apache.directory.server.core.filtering.EntryFilteringCursor;
import org.apache.directory.server.core.interceptor.BaseInterceptor;
import org.apache.directory.server.core.interceptor.Interceptor;
import org.apache.directory.server.core.interceptor.NextInterceptor;
import org.apache.directory.server.core.interceptor.context.AddOperationContext;
import org.apache.directory.server.core.interceptor.context.BindOperationContext;
import org.apache.directory.server.core.interceptor.context.CompareOperationContext;
import org.apache.directory.server.core.interceptor.context.DeleteOperationContext;
import org.apache.directory.server.core.interceptor.context.EntryOperationContext;
import org.apache.directory.server.core.interceptor.context.GetMatchedNameOperationContext;
import org.apache.directory.server.core.interceptor.context.GetRootDSEOperationContext;
import org.apache.directory.server.core.interceptor.context.GetSuffixOperationContext;
import org.apache.directory.server.core.interceptor.context.ListOperationContext;
import org.apache.directory.server.core.interceptor.context.ListSuffixOperationContext;
import org.apache.directory.server.core.interceptor.context.LookupOperationContext;
import org.apache.directory.server.core.interceptor.context.ModifyOperationContext;
import org.apache.directory.server.core.interceptor.context.MoveAndRenameOperationContext;
import org.apache.directory.server.core.interceptor.context.MoveOperationContext;
import org.apache.directory.server.core.interceptor.context.OperationContext;
import org.apache.directory.server.core.interceptor.context.RenameOperationContext;
import org.apache.directory.server.core.interceptor.context.SearchOperationContext;
import org.apache.directory.shared.ldap.constants.AuthenticationLevel;
import org.apache.directory.shared.ldap.exception.LdapAuthenticationException;
import org.apache.directory.shared.ldap.exception.LdapNoPermissionException;
import org.apache.directory.shared.ldap.exception.LdapOperationNotSupportedException;
import org.apache.directory.shared.ldap.message.ResultCodeEnum;
import org.apache.directory.shared.ldap.name.LdapDN;
import org.apache.directory.shared.ldap.util.StringTools;

import org.slf4j.Logger;
import org.slf4j.LoggerFactory;


/**
 * An {@link Interceptor} that authenticates users.
 *
 * @author <a href="mailto:dev@directory.apache.org">Apache Directory Project</a>
 * @version $Rev$, $Date$
 * @org.apache.xbean.XBean
 */
public class AuthenticationInterceptor extends BaseInterceptor
{
    private static final Logger LOG = LoggerFactory.getLogger( AuthenticationInterceptor.class );

    /**
     * Speedup for logs
     */
    private static final boolean IS_DEBUG = LOG.isDebugEnabled();

    private Set<Authenticator> authenticators;
    private final Map<String, Collection<Authenticator>> authenticatorsMapByType = 
        new HashMap<String, Collection<Authenticator>>();

    private DirectoryService directoryService;
    
    
    /**
     * Creates an authentication service interceptor.
     */
    public AuthenticationInterceptor()
    {
    }

    
    /**
     * Registers and initializes all {@link Authenticator}s to this service.
     */
    public void init( DirectoryService directoryService ) throws Exception
    {
        this.directoryService = directoryService;
        
        if ( authenticators == null )
        {
            setDefaultAuthenticators();
        }
        // Register all authenticators
        for ( Authenticator authenticator : authenticators )
        {
            register( authenticator, directoryService );
        }
    }

    
    private void setDefaultAuthenticators()
    {
        Set<Authenticator> set = new HashSet<Authenticator>();
        set.add( new AnonymousAuthenticator() );
        set.add( new SimpleAuthenticator() );
        set.add( new StrongAuthenticator() );

        setAuthenticators( set );
    }


    public Set<Authenticator> getAuthenticators()
    {
        return authenticators;
    }

    
    /**
     * @param authenticators authenticators to be used by this AuthenticationInterceptor
     * @org.apache.xbean.Property nestedType="org.apache.directory.server.core.authn.Authenticator"
     */
    public void setAuthenticators( Set<Authenticator> authenticators )
    {
        this.authenticators = authenticators;
    }

    
    /**
     * Deinitializes and deregisters all {@link Authenticator}s from this service.
     */
    public void destroy()
    {
        authenticatorsMapByType.clear();
        Set<Authenticator> copy = new HashSet<Authenticator>( authenticators );
        authenticators = null;
        for ( Authenticator authenticator : copy )
        {
            authenticator.destroy();
        }
    }

    
    /**
     * Initializes the specified {@link Authenticator} and registers it to
     * this service.
     *
     * @param authenticator Authenticator to initialize and register by type
     * @param directoryService configuration info to supply to the Authenticator during initialization
     * @throws javax.naming.Exception if initialization fails.
     */
    private void register( Authenticator authenticator, DirectoryService directoryService ) throws Exception
    {
        authenticator.init( directoryService );

        Collection<Authenticator> authenticatorList = getAuthenticators( authenticator.getAuthenticatorType() );

        if ( authenticatorList == null )
        {
            authenticatorList = new ArrayList<Authenticator>();
            authenticatorsMapByType.put( authenticator.getAuthenticatorType(), authenticatorList );
        }

        authenticatorList.add( authenticator );
    }


    /**
     * Returns the list of {@link Authenticator}s with the specified type.
     *
     * @param type type of Authenticator sought
     * @return A list of Authenticators of the requested type or <tt>null</tt> if no authenticator is found.
     */
    private Collection<Authenticator> getAuthenticators( String type )
    {
        Collection<Authenticator> result = authenticatorsMapByType.get( type );

        if ( ( result != null ) && ( result.size() > 0 ) )
        {
            return result;
        } 
        else
        {
            return null;
        }
    }


    public void add( NextInterceptor next, AddOperationContext opContext ) throws Exception
    {
        if ( IS_DEBUG )
        {
            LOG.debug( "Operation Context: {}", opContext );
        }

        checkAuthenticated( opContext );
        next.add( opContext );
    }


    public void delete( NextInterceptor next, DeleteOperationContext opContext ) throws Exception
    {
        if ( IS_DEBUG )
        {
            LOG.debug( "Operation Context: {}", opContext );
        }

        checkAuthenticated( opContext );
        next.delete( opContext );
        invalidateAuthenticatorCaches( opContext.getDn() );
    }


    public LdapDN getMatchedName( NextInterceptor next, GetMatchedNameOperationContext opContext ) throws Exception
    {
        if ( IS_DEBUG )
        {
            LOG.debug( "Operation Context: {}", opContext );
        }

<<<<<<< HEAD
        checkAuthenticated( "getMatchedName" );
=======
        checkAuthenticated( opContext );
>>>>>>> 6a3760ee
        return next.getMatchedName( opContext );
    }


    public ClonedServerEntry getRootDSE( NextInterceptor next, GetRootDSEOperationContext opContext ) throws Exception
    {
        if ( IS_DEBUG )
        {
            LOG.debug( "Operation Context: {}", opContext );
        }

<<<<<<< HEAD
        checkAuthenticated( "getRootDSE" );
=======
        checkAuthenticated( opContext );
>>>>>>> 6a3760ee
        return next.getRootDSE( opContext );
    }


    public LdapDN getSuffix( NextInterceptor next, GetSuffixOperationContext opContext ) throws Exception
    {
        if ( IS_DEBUG )
        {
            LOG.debug( "Operation Context: {}", opContext );
        }

<<<<<<< HEAD
        checkAuthenticated( "getSuffix" );
=======
        checkAuthenticated( opContext );
>>>>>>> 6a3760ee
        return next.getSuffix( opContext );
    }


    public boolean hasEntry( NextInterceptor next, EntryOperationContext opContext ) throws Exception
    {
        if ( IS_DEBUG )
        {
            LOG.debug( "Operation Context: {}", opContext );
        }

<<<<<<< HEAD
        checkAuthenticated( "hasEntry" );
=======
        checkAuthenticated( opContext );
>>>>>>> 6a3760ee
        return next.hasEntry( opContext );
    }


    public EntryFilteringCursor list( NextInterceptor next, ListOperationContext opContext ) throws Exception
    {
        if ( IS_DEBUG )
        {
            LOG.debug( "Operation Context: {}", opContext );
        }

<<<<<<< HEAD
        checkAuthenticated( "list" );
=======
        checkAuthenticated( opContext );
>>>>>>> 6a3760ee
        return next.list( opContext );
    }


    public Iterator<String> listSuffixes( NextInterceptor next, ListSuffixOperationContext opContext ) throws Exception
    {
        if ( IS_DEBUG )
        {
            LOG.debug( "Operation Context: {}", opContext );
        }

<<<<<<< HEAD
        checkAuthenticated( "listSuffixes" );
=======
        checkAuthenticated( opContext );
>>>>>>> 6a3760ee
        return next.listSuffixes( opContext );
    }


    public ClonedServerEntry lookup( NextInterceptor next, LookupOperationContext opContext ) throws Exception
    {
        if ( IS_DEBUG )
        {
            LOG.debug( "Operation Context: {}", opContext );
        }

<<<<<<< HEAD
        checkAuthenticated( "lookup" );
=======
        checkAuthenticated( opContext );
>>>>>>> 6a3760ee
        return next.lookup( opContext );
    }

    
    private void invalidateAuthenticatorCaches( LdapDN principalDn )
    {
        for ( String authMech : authenticatorsMapByType.keySet() )
        {
            Collection<Authenticator> authenticators = getAuthenticators( authMech );

            // try each authenticator
            for ( Authenticator authenticator : authenticators )
            {
                authenticator.invalidateCache( principalDn );
            }
        }
    }


    public void modify( NextInterceptor next, ModifyOperationContext opContext ) throws Exception
    {
        if ( IS_DEBUG )
        {
            LOG.debug( "Operation Context: {}", opContext );
        }

        checkAuthenticated( opContext );
        next.modify( opContext );
        invalidateAuthenticatorCaches( opContext.getDn() );
    }


    public void rename( NextInterceptor next, RenameOperationContext opContext ) throws Exception
    {
        if ( IS_DEBUG )
        {
            LOG.debug( "Operation Context: {}", opContext );
        }

        checkAuthenticated( opContext );
        next.rename( opContext );
        invalidateAuthenticatorCaches( opContext.getDn() );
    }


    public boolean compare( NextInterceptor next, CompareOperationContext opContext ) throws Exception
    {
        if ( IS_DEBUG )
        {
            LOG.debug( "Operation Context: {}", opContext );
        }

        checkAuthenticated( opContext );
        boolean result = next.compare( opContext );
        invalidateAuthenticatorCaches( opContext.getDn() );
        return result;
    }


    public void moveAndRename( NextInterceptor next, MoveAndRenameOperationContext opContext )
            throws Exception
    {
        if ( IS_DEBUG )
        {
            LOG.debug( "Operation Context: {}", opContext );
        }

        checkAuthenticated( opContext );
        next.moveAndRename( opContext );
        invalidateAuthenticatorCaches( opContext.getDn() );
    }


<<<<<<< HEAD
    public NamingEnumeration<ServerSearchResult> search( NextInterceptor next, SearchOperationContext opContext ) 
        throws NamingException
=======
    public void move( NextInterceptor next, MoveOperationContext opContext ) throws Exception
>>>>>>> 6a3760ee
    {
        if ( IS_DEBUG )
        {
            LOG.debug( "Operation Context: {}", opContext );
        }

        checkAuthenticated( opContext );
        next.move( opContext );
        invalidateAuthenticatorCaches( opContext.getDn() );
    }


    public EntryFilteringCursor search( NextInterceptor next, SearchOperationContext opContext ) throws Exception
    {
        if ( IS_DEBUG )
        {
<<<<<<< HEAD
            checkAuthenticated( operation.toString() );
        }
        catch ( IllegalStateException ise )
        {
            throw new IllegalStateException( "Attempted operation by unauthenticated caller." );
        }
    }

    private void checkAuthenticated( String operation ) throws NamingException
    {
        ServerContext ctx = ( ServerContext ) InvocationStack.getInstance().peek().getCaller();
=======
            LOG.debug( "Operation Context: {}", opContext );
        }

        checkAuthenticated( opContext );
        return next.search( opContext );
    }

>>>>>>> 6a3760ee

    /**
     * Check if the current operation has a valid PrincipalDN or not.
     *
     * @param opContext the OperationContext for this operation
     * @param operation the operation type
     * @throws Exception
     */
    private void checkAuthenticated( OperationContext operation ) throws Exception
    {
        if ( operation.getSession().isAnonymous() && !directoryService.isAllowAnonymousAccess() 
            && !operation.getDn().isEmpty() )
        {
            LOG.error( "Attempted operation {} by unauthenticated caller.", operation.getName() );
            throw new LdapNoPermissionException( "Attempted operation by unauthenticated caller." );
        }
<<<<<<< HEAD

        String principal = (String)ctx.getEnvironment().get( Context.SECURITY_PRINCIPAL ); 
        String message = "Attempted operation '" + operation + "' by unauthenticated caller '" + principal + "'.";
        LOG.error( message );
        throw new IllegalStateException( message );
=======
>>>>>>> 6a3760ee
    }


    public void bind( NextInterceptor next, BindOperationContext opContext ) throws Exception
    {
        if ( IS_DEBUG )
        {
            LOG.debug( "Operation Context: {}", opContext );
        }

        if ( opContext.getSession() != null && opContext.getSession().getEffectivePrincipal() != null )
        {
            // null out the credentials
            opContext.setCredentials( null );
        }
        
        // pick the first matching authenticator type
        AuthenticationLevel level = opContext.getAuthenticationLevel();
        
        if ( level == AuthenticationLevel.UNAUTHENT )
        {
        	// This is a case where the Bind request contains a DN, but no password.
        	// We don't check the DN, we just return a UnwillingToPerform error
        	throw new LdapOperationNotSupportedException( "Cannot Bind for DN " + opContext.getDn().getUpName(), ResultCodeEnum.UNWILLING_TO_PERFORM );
        }

        Collection<Authenticator> authenticators = getAuthenticators( level.getName() );

        if ( authenticators == null )
        {
            LOG.debug( "No authenticators found, delegating bind to the nexus." );

            // as a last resort try binding via the nexus
            next.bind( opContext );

            LOG.debug( "Nexus succeeded on bind operation." );

            // bind succeeded if we got this far
            // TODO - authentication level not being set
            LdapPrincipal principal = new LdapPrincipal( opContext.getDn(), AuthenticationLevel.SIMPLE );
            CoreSession session = new DefaultCoreSession( principal, directoryService );
            opContext.setSession( session );

            // remove creds so there is no security risk
            opContext.setCredentials( null );
            return;
        }

        // TODO : we should refactor that.
        // try each authenticator
        for ( Authenticator authenticator : authenticators )
        {
            try
            {
                // perform the authentication
                LdapPrincipal principal = authenticator.authenticate( opContext );
                
                LdapPrincipal clonedPrincipal = (LdapPrincipal)(principal.clone());

                // remove creds so there is no security risk
                opContext.setCredentials( null );
                clonedPrincipal.setUserPassword( StringTools.EMPTY_BYTES );

                // authentication was successful
                CoreSession session = new DefaultCoreSession( clonedPrincipal, directoryService );
                opContext.setSession( session );

                return;
            }
            catch ( LdapAuthenticationException e )
            {
                // authentication failed, try the next authenticator
                if ( LOG.isInfoEnabled() )
                {
                    LOG.info( "Authenticator {} failed to authenticate: {}", authenticator, opContext );
                }
            }
            catch ( Exception e )
            {
                // Log other exceptions than LdapAuthenticationException
                if ( LOG.isWarnEnabled() )
                {
                    LOG.info( "Unexpected failure for Authenticator {} : {}", authenticator, opContext );
                }
            }
        }

        if ( LOG.isInfoEnabled() )
        {
            LOG.info( "Cannot bind to the server " );
        }

        LdapDN dn = opContext.getDn();
        String upDn = ( dn == null ? "" : dn.getUpName() );
        throw new LdapAuthenticationException( "Cannot authenticate user " + upDn );
    }
}<|MERGE_RESOLUTION|>--- conflicted
+++ resolved
@@ -19,10 +19,6 @@
  */
 package org.apache.directory.server.core.authn;
 
-
-import javax.naming.Context;
-import javax.naming.NamingEnumeration;
-import javax.naming.NamingException;
 
 import java.util.ArrayList;
 import java.util.Collection;
@@ -238,11 +234,7 @@
             LOG.debug( "Operation Context: {}", opContext );
         }
 
-<<<<<<< HEAD
-        checkAuthenticated( "getMatchedName" );
-=======
-        checkAuthenticated( opContext );
->>>>>>> 6a3760ee
+        checkAuthenticated( opContext );
         return next.getMatchedName( opContext );
     }
 
@@ -254,11 +246,7 @@
             LOG.debug( "Operation Context: {}", opContext );
         }
 
-<<<<<<< HEAD
-        checkAuthenticated( "getRootDSE" );
-=======
-        checkAuthenticated( opContext );
->>>>>>> 6a3760ee
+        checkAuthenticated( opContext );
         return next.getRootDSE( opContext );
     }
 
@@ -270,11 +258,7 @@
             LOG.debug( "Operation Context: {}", opContext );
         }
 
-<<<<<<< HEAD
-        checkAuthenticated( "getSuffix" );
-=======
-        checkAuthenticated( opContext );
->>>>>>> 6a3760ee
+        checkAuthenticated( opContext );
         return next.getSuffix( opContext );
     }
 
@@ -286,11 +270,7 @@
             LOG.debug( "Operation Context: {}", opContext );
         }
 
-<<<<<<< HEAD
-        checkAuthenticated( "hasEntry" );
-=======
-        checkAuthenticated( opContext );
->>>>>>> 6a3760ee
+        checkAuthenticated( opContext );
         return next.hasEntry( opContext );
     }
 
@@ -302,11 +282,7 @@
             LOG.debug( "Operation Context: {}", opContext );
         }
 
-<<<<<<< HEAD
-        checkAuthenticated( "list" );
-=======
-        checkAuthenticated( opContext );
->>>>>>> 6a3760ee
+        checkAuthenticated( opContext );
         return next.list( opContext );
     }
 
@@ -318,11 +294,7 @@
             LOG.debug( "Operation Context: {}", opContext );
         }
 
-<<<<<<< HEAD
-        checkAuthenticated( "listSuffixes" );
-=======
-        checkAuthenticated( opContext );
->>>>>>> 6a3760ee
+        checkAuthenticated( opContext );
         return next.listSuffixes( opContext );
     }
 
@@ -334,11 +306,7 @@
             LOG.debug( "Operation Context: {}", opContext );
         }
 
-<<<<<<< HEAD
-        checkAuthenticated( "lookup" );
-=======
-        checkAuthenticated( opContext );
->>>>>>> 6a3760ee
+        checkAuthenticated( opContext );
         return next.lookup( opContext );
     }
 
@@ -412,12 +380,7 @@
     }
 
 
-<<<<<<< HEAD
-    public NamingEnumeration<ServerSearchResult> search( NextInterceptor next, SearchOperationContext opContext ) 
-        throws NamingException
-=======
     public void move( NextInterceptor next, MoveOperationContext opContext ) throws Exception
->>>>>>> 6a3760ee
     {
         if ( IS_DEBUG )
         {
@@ -434,19 +397,6 @@
     {
         if ( IS_DEBUG )
         {
-<<<<<<< HEAD
-            checkAuthenticated( operation.toString() );
-        }
-        catch ( IllegalStateException ise )
-        {
-            throw new IllegalStateException( "Attempted operation by unauthenticated caller." );
-        }
-    }
-
-    private void checkAuthenticated( String operation ) throws NamingException
-    {
-        ServerContext ctx = ( ServerContext ) InvocationStack.getInstance().peek().getCaller();
-=======
             LOG.debug( "Operation Context: {}", opContext );
         }
 
@@ -454,7 +404,6 @@
         return next.search( opContext );
     }
 
->>>>>>> 6a3760ee
 
     /**
      * Check if the current operation has a valid PrincipalDN or not.
@@ -471,14 +420,6 @@
             LOG.error( "Attempted operation {} by unauthenticated caller.", operation.getName() );
             throw new LdapNoPermissionException( "Attempted operation by unauthenticated caller." );
         }
-<<<<<<< HEAD
-
-        String principal = (String)ctx.getEnvironment().get( Context.SECURITY_PRINCIPAL ); 
-        String message = "Attempted operation '" + operation + "' by unauthenticated caller '" + principal + "'.";
-        LOG.error( message );
-        throw new IllegalStateException( message );
-=======
->>>>>>> 6a3760ee
     }
 
 
