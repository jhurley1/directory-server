--- conflicted
+++ resolved
@@ -107,12 +107,8 @@
             // trouble reading the entry due to insufficient access rights
             CoreSession adminSession = opContext.getSession().getDirectoryService().getAdminSession();
 
-<<<<<<< HEAD
-            LookupOperationContext lookupContext = new LookupOperationContext( adminSession, opContext.getDn(), SchemaConstants.ALL_ATTRIBUTES_ARRAY );
-=======
             LookupOperationContext lookupContext = new LookupOperationContext( adminSession, opContext.getDn(),
                 SchemaConstants.ALL_ATTRIBUTES_ARRAY );
->>>>>>> 6559ce59
             Entry foundEntry = opContext.getSession().getDirectoryService().getPartitionNexus().lookup( lookupContext );
 
             if ( foundEntry != null )
@@ -137,12 +133,8 @@
         // trouble reading the entry due to insufficient access rights
         CoreSession adminSession = opContext.getSession().getDirectoryService().getAdminSession();
 
-<<<<<<< HEAD
-        Entry foundEntry = adminSession.lookup( opContext.getDn(), SchemaConstants.ALL_OPERATIONAL_ATTRIBUTES, SchemaConstants.ALL_USER_ATTRIBUTES );
-=======
         Entry foundEntry = adminSession.lookup( opContext.getDn(), SchemaConstants.ALL_OPERATIONAL_ATTRIBUTES,
             SchemaConstants.ALL_USER_ATTRIBUTES );
->>>>>>> 6559ce59
 
         if ( foundEntry != null )
         {
@@ -200,7 +192,8 @@
     }
 
 
-    private LdapReferralException buildReferralExceptionForSearch( Entry parentEntry, Dn childDn, SearchScope scope ) throws LdapException
+    private LdapReferralException buildReferralExceptionForSearch( Entry parentEntry, Dn childDn, SearchScope scope )
+        throws LdapException
     {
         // Get the Ref attributeType
         Attribute refs = parentEntry.get( SchemaConstants.REF_AT );
@@ -293,36 +286,21 @@
         // Normalize the addContext Dn
         Dn dn = addContext.getDn();
         dn.apply( directoryService.getSchemaManager() );
-<<<<<<< HEAD
-        
+
         // We have to deal with the referral first
         directoryService.getReferralManager().lockRead();
-        
-=======
-
-        // We have to deal with the referral first
-        directoryService.getReferralManager().lockRead();
-
->>>>>>> 6559ce59
+
         if ( directoryService.getReferralManager().hasParentReferral( dn ) )
         {
             Entry parentEntry = directoryService.getReferralManager().getParentReferral( dn );
             Dn childDn = dn.getDescendantOf( parentEntry.getDn() );
-<<<<<<< HEAD
-            
-=======
-
->>>>>>> 6559ce59
+
             // Depending on the Context.REFERRAL property value, we will throw
             // a different exception.
             if ( addContext.isReferralIgnored() )
             {
                 directoryService.getReferralManager().unlock();
-<<<<<<< HEAD
-                
-=======
-
->>>>>>> 6559ce59
+
                 LdapPartialResultException exception = buildLdapPartialResultException( childDn );
                 throw exception;
             }
@@ -330,11 +308,7 @@
             {
                 // Unlock the referral manager
                 directoryService.getReferralManager().unlock();
-<<<<<<< HEAD
-                
-=======
-
->>>>>>> 6559ce59
+
                 LdapReferralException exception = buildReferralException( parentEntry, childDn );
                 throw exception;
             }
@@ -343,17 +317,10 @@
         {
             // Unlock the ReferralManager
             directoryService.getReferralManager().unlock();
-<<<<<<< HEAD
-            
+
             // Call the Add method
             Interceptor head = directoryService.getInterceptor( addContext.getNextInterceptor() );
-            
-=======
-
-            // Call the Add method
-            Interceptor head = directoryService.getInterceptor( addContext.getNextInterceptor() );
-
->>>>>>> 6559ce59
+
             head.add( addContext );
         }
 
@@ -373,15 +340,9 @@
 
         // Call the Delete method
         Interceptor head = directoryService.getInterceptor( bindContext.getNextInterceptor() );
-<<<<<<< HEAD
-        
+
         head.bind( bindContext );
 
-=======
-
-        head.bind( bindContext );
-
->>>>>>> 6559ce59
         LOG.debug( "<< BindOperation successful" );
     }
 
@@ -397,43 +358,28 @@
         // Normalize the compareContext Dn
         Dn dn = compareContext.getDn();
         dn.apply( directoryService.getSchemaManager() );
-<<<<<<< HEAD
-        
+
         // We have to deal with the referral first
         directoryService.getReferralManager().lockRead();
-        
+
         // Check if we have an ancestor for this Dn
         Entry parentEntry = directoryService.getReferralManager().getParentReferral( dn );
-        
-=======
-
-        // We have to deal with the referral first
-        directoryService.getReferralManager().lockRead();
-
-        // Check if we have an ancestor for this Dn
-        Entry parentEntry = directoryService.getReferralManager().getParentReferral( dn );
-
->>>>>>> 6559ce59
+
         if ( parentEntry != null )
         {
             // We have found a parent referral for the current Dn
             Dn childDn = dn.getDescendantOf( parentEntry.getDn() );
-<<<<<<< HEAD
-            
-=======
-
->>>>>>> 6559ce59
+
             if ( directoryService.getReferralManager().isReferral( dn ) )
             {
                 // This is a referral. We can delete it if the ManageDsaIt flag is true
                 // Otherwise, we just throw a LdapReferralException
                 if ( !compareContext.isReferralIgnored() )
-<<<<<<< HEAD
                 {
                     // Throw a Referral Exception
                     // Unlock the referral manager
                     directoryService.getReferralManager().unlock();
-                    
+
                     LdapReferralException exception = buildReferralException( parentEntry, childDn );
                     throw exception;
                 }
@@ -445,26 +391,7 @@
                 if ( compareContext.isReferralIgnored() )
                 {
                     directoryService.getReferralManager().unlock();
-                    
-=======
-                {
-                    // Throw a Referral Exception
-                    // Unlock the referral manager
-                    directoryService.getReferralManager().unlock();
-
-                    LdapReferralException exception = buildReferralException( parentEntry, childDn );
-                    throw exception;
-                }
-            }
-            else if ( directoryService.getReferralManager().hasParentReferral( dn ) )
-            {
-                // Depending on the Context.REFERRAL property value, we will throw
-                // a different exception.
-                if ( compareContext.isReferralIgnored() )
-                {
-                    directoryService.getReferralManager().unlock();
-
->>>>>>> 6559ce59
+
                     LdapPartialResultException exception = buildLdapPartialResultException( childDn );
                     throw exception;
                 }
@@ -472,47 +399,26 @@
                 {
                     // Unlock the referral manager
                     directoryService.getReferralManager().unlock();
-<<<<<<< HEAD
-                    
-=======
-
->>>>>>> 6559ce59
-                    LdapReferralException exception = buildReferralException( parentEntry, childDn );
-                    throw exception;
-                }
-            }
-        }
-<<<<<<< HEAD
-        
+
+                    LdapReferralException exception = buildReferralException( parentEntry, childDn );
+                    throw exception;
+                }
+            }
+        }
+
         // Unlock the ReferralManager
         directoryService.getReferralManager().unlock();
-        
+
         // populate the context with the old entry
         compareContext.setOriginalEntry( getOriginalEntry( compareContext ) );
-        
+
         // Call the Compare method
         Interceptor head = directoryService.getInterceptor( compareContext.getNextInterceptor() );
-        
+
         boolean result = head.compare( compareContext );
 
         LOG.debug( "<< CompareOperation successful" );
-        
-=======
-
-        // Unlock the ReferralManager
-        directoryService.getReferralManager().unlock();
-
-        // populate the context with the old entry
-        compareContext.setOriginalEntry( getOriginalEntry( compareContext ) );
-
-        // Call the Compare method
-        Interceptor head = directoryService.getInterceptor( compareContext.getNextInterceptor() );
-
-        boolean result = head.compare( compareContext );
-
-        LOG.debug( "<< CompareOperation successful" );
-
->>>>>>> 6559ce59
+
         return result;
     }
 
@@ -530,27 +436,17 @@
         // Normalize the deleteContext Dn
         Dn dn = deleteContext.getDn();
         dn.apply( directoryService.getSchemaManager() );
-<<<<<<< HEAD
-        
+
         // We have to deal with the referral first
         directoryService.getReferralManager().lockRead();
-        
+
         Entry parentEntry = directoryService.getReferralManager().getParentReferral( dn );
-        
-=======
-
-        // We have to deal with the referral first
-        directoryService.getReferralManager().lockRead();
-
-        Entry parentEntry = directoryService.getReferralManager().getParentReferral( dn );
-
->>>>>>> 6559ce59
+
         if ( parentEntry != null )
         {
             // We have found a parent referral for the current Dn
             Dn childDn = dn.getDescendantOf( parentEntry.getDn() );
-<<<<<<< HEAD
-            
+
             if ( directoryService.getReferralManager().isReferral( dn ) )
             {
                 // This is a referral. We can delete it if the ManageDsaIt flag is true
@@ -560,7 +456,7 @@
                     // Throw a Referral Exception
                     // Unlock the referral manager
                     directoryService.getReferralManager().unlock();
-                    
+
                     LdapReferralException exception = buildReferralException( parentEntry, childDn );
                     throw exception;
                 }
@@ -568,38 +464,13 @@
             else if ( directoryService.getReferralManager().hasParentReferral( dn ) )
             {
                 // We can't delete an entry which has an ancestor referral
-                
-=======
-
-            if ( directoryService.getReferralManager().isReferral( dn ) )
-            {
-                // This is a referral. We can delete it if the ManageDsaIt flag is true
-                // Otherwise, we just throw a LdapReferralException
-                if ( !deleteContext.isReferralIgnored() )
-                {
-                    // Throw a Referral Exception
-                    // Unlock the referral manager
-                    directoryService.getReferralManager().unlock();
-
-                    LdapReferralException exception = buildReferralException( parentEntry, childDn );
-                    throw exception;
-                }
-            }
-            else if ( directoryService.getReferralManager().hasParentReferral( dn ) )
-            {
-                // We can't delete an entry which has an ancestor referral
-
->>>>>>> 6559ce59
+
                 // Depending on the Context.REFERRAL property value, we will throw
                 // a different exception.
                 if ( deleteContext.isReferralIgnored() )
                 {
                     directoryService.getReferralManager().unlock();
-<<<<<<< HEAD
-                    
-=======
-
->>>>>>> 6559ce59
+
                     LdapPartialResultException exception = buildLdapPartialResultException( childDn );
                     throw exception;
                 }
@@ -607,39 +478,22 @@
                 {
                     // Unlock the referral manager
                     directoryService.getReferralManager().unlock();
-<<<<<<< HEAD
-                    
-=======
-
->>>>>>> 6559ce59
-                    LdapReferralException exception = buildReferralException( parentEntry, childDn );
-                    throw exception;
-                }
-            }
-        }
-<<<<<<< HEAD
-        
+
+                    LdapReferralException exception = buildReferralException( parentEntry, childDn );
+                    throw exception;
+                }
+            }
+        }
+
         // Unlock the ReferralManager
         directoryService.getReferralManager().unlock();
-        
+
         // populate the context with the old entry
         eagerlyPopulateFields( deleteContext );
-        
+
         // Call the Delete method
         Interceptor head = directoryService.getInterceptor( deleteContext.getNextInterceptor() );
-        
-=======
-
-        // Unlock the ReferralManager
-        directoryService.getReferralManager().unlock();
-
-        // populate the context with the old entry
-        eagerlyPopulateFields( deleteContext );
-
-        // Call the Delete method
-        Interceptor head = directoryService.getInterceptor( deleteContext.getNextInterceptor() );
-
->>>>>>> 6559ce59
+
         head.delete( deleteContext );
 
         LOG.debug( "<< DeleteOperation successful" );
@@ -657,19 +511,11 @@
         ensureStarted();
 
         Interceptor head = directoryService.getInterceptor( getRootDseContext.getNextInterceptor() );
-<<<<<<< HEAD
-        
+
         Entry root = head.getRootDse( getRootDseContext );
-        
+
         LOG.debug( "<< getRootDseOperation successful" );
-        
-=======
-
-        Entry root = head.getRootDse( getRootDseContext );
-
-        LOG.debug( "<< getRootDseOperation successful" );
-
->>>>>>> 6559ce59
+
         return root;
     }
 
@@ -682,23 +528,13 @@
         LOG.debug( ">> hasEntryOperation : {}", hasEntryContext );
 
         ensureStarted();
-<<<<<<< HEAD
 
         Interceptor head = directoryService.getInterceptor( hasEntryContext.getNextInterceptor() );
-        
+
         boolean result = head.hasEntry( hasEntryContext );
-        
+
         LOG.debug( "<< HasEntryOperation successful" );
-        
-=======
-
-        Interceptor head = directoryService.getInterceptor( hasEntryContext.getNextInterceptor() );
-
-        boolean result = head.hasEntry( hasEntryContext );
-
-        LOG.debug( "<< HasEntryOperation successful" );
-
->>>>>>> 6559ce59
+
         return result;
     }
 
@@ -711,23 +547,13 @@
         LOG.debug( ">> ListOperation : {}", listContext );
 
         ensureStarted();
-<<<<<<< HEAD
 
         Interceptor head = directoryService.getInterceptor( listContext.getNextInterceptor() );
-        
+
         EntryFilteringCursor cursor = head.list( listContext );
-        
+
         LOG.debug( "<< ListOperation successful" );
-        
-=======
-
-        Interceptor head = directoryService.getInterceptor( listContext.getNextInterceptor() );
-
-        EntryFilteringCursor cursor = head.list( listContext );
-
-        LOG.debug( "<< ListOperation successful" );
-
->>>>>>> 6559ce59
+
         return cursor;
     }
 
@@ -742,19 +568,11 @@
         ensureStarted();
 
         Interceptor head = directoryService.getInterceptor( lookupContext.getNextInterceptor() );
-<<<<<<< HEAD
-        
+
         Entry entry = head.lookup( lookupContext );
-        
+
         LOG.debug( "<< LookupOperation successful" );
-        
-=======
-
-        Entry entry = head.lookup( lookupContext );
-
-        LOG.debug( "<< LookupOperation successful" );
-
->>>>>>> 6559ce59
+
         return entry;
     }
 
@@ -772,16 +590,15 @@
         // Normalize the modifyContext Dn
         Dn dn = modifyContext.getDn();
         dn.apply( directoryService.getSchemaManager() );
-<<<<<<< HEAD
-        
+
         ReferralManager referralManager = directoryService.getReferralManager();
-        
+
         // We have to deal with the referral first
         referralManager.lockRead();
-        
+
         // Check if we have an ancestor for this Dn
         Entry parentEntry = referralManager.getParentReferral( dn );
-        
+
         if ( parentEntry != null )
         {
             if ( referralManager.isReferral( dn ) )
@@ -793,10 +610,10 @@
                     // Throw a Referral Exception
                     // Unlock the referral manager
                     referralManager.unlock();
-                    
+
                     // We have found a parent referral for the current Dn
                     Dn childDn = dn.getDescendantOf( parentEntry.getDn() );
-                    
+
                     LdapReferralException exception = buildReferralException( parentEntry, childDn );
                     throw exception;
                 }
@@ -804,16 +621,16 @@
             else if ( referralManager.hasParentReferral( dn ) )
             {
                 // We can't delete an entry which has an ancestor referral
-                
+
                 // Depending on the Context.REFERRAL property value, we will throw
                 // a different exception.
                 if ( modifyContext.isReferralIgnored() )
                 {
                     referralManager.unlock();
-                    
+
                     // We have found a parent referral for the current Dn
                     Dn childDn = dn.getDescendantOf( parentEntry.getDn() );
-                    
+
                     LdapPartialResultException exception = buildLdapPartialResultException( childDn );
                     throw exception;
                 }
@@ -821,94 +638,25 @@
                 {
                     // Unlock the referral manager
                     referralManager.unlock();
-                    
+
                     // We have found a parent referral for the current Dn
                     Dn childDn = dn.getDescendantOf( parentEntry.getDn() );
-                    
-                    LdapReferralException exception = buildReferralException( parentEntry, childDn );
-                    throw exception;
-                }
-            }
-        }
-        
+
+                    LdapReferralException exception = buildReferralException( parentEntry, childDn );
+                    throw exception;
+                }
+            }
+        }
+
         // Unlock the ReferralManager
         referralManager.unlock();
-        
+
         // populate the context with the old entry
         eagerlyPopulateFields( modifyContext );
-        
+
         // Call the Modify method
         Interceptor head = directoryService.getInterceptor( modifyContext.getNextInterceptor() );
-        
-=======
-
-        ReferralManager referralManager = directoryService.getReferralManager();
-
-        // We have to deal with the referral first
-        referralManager.lockRead();
-
-        // Check if we have an ancestor for this Dn
-        Entry parentEntry = referralManager.getParentReferral( dn );
-
-        if ( parentEntry != null )
-        {
-            if ( referralManager.isReferral( dn ) )
-            {
-                // This is a referral. We can delete it if the ManageDsaIt flag is true
-                // Otherwise, we just throw a LdapReferralException
-                if ( !modifyContext.isReferralIgnored() )
-                {
-                    // Throw a Referral Exception
-                    // Unlock the referral manager
-                    referralManager.unlock();
-
-                    // We have found a parent referral for the current Dn
-                    Dn childDn = dn.getDescendantOf( parentEntry.getDn() );
-
-                    LdapReferralException exception = buildReferralException( parentEntry, childDn );
-                    throw exception;
-                }
-            }
-            else if ( referralManager.hasParentReferral( dn ) )
-            {
-                // We can't delete an entry which has an ancestor referral
-
-                // Depending on the Context.REFERRAL property value, we will throw
-                // a different exception.
-                if ( modifyContext.isReferralIgnored() )
-                {
-                    referralManager.unlock();
-
-                    // We have found a parent referral for the current Dn
-                    Dn childDn = dn.getDescendantOf( parentEntry.getDn() );
-
-                    LdapPartialResultException exception = buildLdapPartialResultException( childDn );
-                    throw exception;
-                }
-                else
-                {
-                    // Unlock the referral manager
-                    referralManager.unlock();
-
-                    // We have found a parent referral for the current Dn
-                    Dn childDn = dn.getDescendantOf( parentEntry.getDn() );
-
-                    LdapReferralException exception = buildReferralException( parentEntry, childDn );
-                    throw exception;
-                }
-            }
-        }
-
-        // Unlock the ReferralManager
-        referralManager.unlock();
-
-        // populate the context with the old entry
-        eagerlyPopulateFields( modifyContext );
-
-        // Call the Modify method
-        Interceptor head = directoryService.getInterceptor( modifyContext.getNextInterceptor() );
-
->>>>>>> 6559ce59
+
         head.modify( modifyContext );
 
         LOG.debug( "<< ModifyOperation successful" );
@@ -929,40 +677,22 @@
         // Normalize the moveContext Dn
         Dn dn = moveContext.getDn();
         dn.apply( directoryService.getSchemaManager() );
-<<<<<<< HEAD
-        
+
         // Normalize the moveContext superior Dn
         Dn newSuperiorDn = moveContext.getNewSuperior();
         newSuperiorDn.apply( directoryService.getSchemaManager() );
-        
+
         // We have to deal with the referral first
         directoryService.getReferralManager().lockRead();
-        
+
         // Check if we have an ancestor for this Dn
         Entry parentEntry = directoryService.getReferralManager().getParentReferral( dn );
-        
-=======
-
-        // Normalize the moveContext superior Dn
-        Dn newSuperiorDn = moveContext.getNewSuperior();
-        newSuperiorDn.apply( directoryService.getSchemaManager() );
-
-        // We have to deal with the referral first
-        directoryService.getReferralManager().lockRead();
-
-        // Check if we have an ancestor for this Dn
-        Entry parentEntry = directoryService.getReferralManager().getParentReferral( dn );
-
->>>>>>> 6559ce59
+
         if ( parentEntry != null )
         {
             // We have found a parent referral for the current Dn
             Dn childDn = dn.getDescendantOf( parentEntry.getDn() );
-<<<<<<< HEAD
-            
-=======
-
->>>>>>> 6559ce59
+
             if ( directoryService.getReferralManager().isReferral( dn ) )
             {
                 // This is a referral. We can delete it if the ManageDsaIt flag is true
@@ -972,11 +702,7 @@
                     // Throw a Referral Exception
                     // Unlock the referral manager
                     directoryService.getReferralManager().unlock();
-<<<<<<< HEAD
-                    
-=======
-
->>>>>>> 6559ce59
+
                     LdapReferralException exception = buildReferralException( parentEntry, childDn );
                     throw exception;
                 }
@@ -984,21 +710,13 @@
             else if ( directoryService.getReferralManager().hasParentReferral( dn ) )
             {
                 // We can't delete an entry which has an ancestor referral
-<<<<<<< HEAD
-                
-=======
-
->>>>>>> 6559ce59
+
                 // Depending on the Context.REFERRAL property value, we will throw
                 // a different exception.
                 if ( moveContext.isReferralIgnored() )
                 {
                     directoryService.getReferralManager().unlock();
-<<<<<<< HEAD
-                    
-=======
-
->>>>>>> 6559ce59
+
                     LdapPartialResultException exception = buildLdapPartialResultException( childDn );
                     throw exception;
                 }
@@ -1006,21 +724,13 @@
                 {
                     // Unlock the referral manager
                     directoryService.getReferralManager().unlock();
-<<<<<<< HEAD
-                    
-=======
-
->>>>>>> 6559ce59
-                    LdapReferralException exception = buildReferralException( parentEntry, childDn );
-                    throw exception;
-                }
-            }
-        }
-<<<<<<< HEAD
-        
-=======
-
->>>>>>> 6559ce59
+
+                    LdapReferralException exception = buildReferralException( parentEntry, childDn );
+                    throw exception;
+                }
+            }
+        }
+
         // Now, check the destination
         // If he parent Dn is a referral, or has a referral ancestor, we have to issue a AffectMultipleDsas result
         // as stated by RFC 3296 Section 5.6.2
@@ -1029,47 +739,25 @@
         {
             // Unlock the referral manager
             directoryService.getReferralManager().unlock();
-<<<<<<< HEAD
-            
+
             LdapAffectMultipleDsaException exception = new LdapAffectMultipleDsaException();
             //exception.setRemainingName( dn );
-            
+
             throw exception;
         }
-        
+
         // Unlock the ReferralManager
         directoryService.getReferralManager().unlock();
-        
+
         Entry originalEntry = getOriginalEntry( moveContext );
-        
+
         moveContext.setOriginalEntry( originalEntry );
-        
+
         // Call the Move method
         Interceptor head = directoryService.getInterceptor( moveContext.getNextInterceptor() );
-        
+
         head.move( moveContext );
-        
-=======
-
-            LdapAffectMultipleDsaException exception = new LdapAffectMultipleDsaException();
-            //exception.setRemainingName( dn );
-
-            throw exception;
-        }
-
-        // Unlock the ReferralManager
-        directoryService.getReferralManager().unlock();
-
-        Entry originalEntry = getOriginalEntry( moveContext );
-
-        moveContext.setOriginalEntry( originalEntry );
-
-        // Call the Move method
-        Interceptor head = directoryService.getInterceptor( moveContext.getNextInterceptor() );
-
-        head.move( moveContext );
-
->>>>>>> 6559ce59
+
         LOG.debug( "<< MoveOperation successful" );
         LOG_CHANGES.debug( "<< MoveOperation successful" );
     }
@@ -1088,44 +776,23 @@
         // Normalize the moveAndRenameContext Dn
         Dn dn = moveAndRenameContext.getDn();
         dn.apply( directoryService.getSchemaManager() );
-<<<<<<< HEAD
-        
+
         // We have to deal with the referral first
         directoryService.getReferralManager().lockRead();
-        
+
         // Check if we have an ancestor for this Dn
         Entry parentEntry = directoryService.getReferralManager().getParentReferral( dn );
-        
-=======
-
-        // We have to deal with the referral first
-        directoryService.getReferralManager().lockRead();
-
-        // Check if we have an ancestor for this Dn
-        Entry parentEntry = directoryService.getReferralManager().getParentReferral( dn );
-
->>>>>>> 6559ce59
+
         if ( parentEntry != null )
         {
             // We have found a parent referral for the current Dn
             Dn childDn = dn.getDescendantOf( parentEntry.getDn() );
-<<<<<<< HEAD
-            
-=======
-
->>>>>>> 6559ce59
+
             if ( directoryService.getReferralManager().isReferral( dn ) )
             {
                 // This is a referral. We can delete it if the ManageDsaIt flag is true
                 // Otherwise, we just throw a LdapReferralException
                 if ( !moveAndRenameContext.isReferralIgnored() )
-<<<<<<< HEAD
-                {
-                    // Throw a Referral Exception
-                    // Unlock the referral manager
-                    directoryService.getReferralManager().unlock();
-                    
-=======
                 {
                     // Throw a Referral Exception
                     // Unlock the referral manager
@@ -1153,49 +820,17 @@
                     // Unlock the referral manager
                     directoryService.getReferralManager().unlock();
 
->>>>>>> 6559ce59
-                    LdapReferralException exception = buildReferralException( parentEntry, childDn );
-                    throw exception;
-                }
-            }
-<<<<<<< HEAD
-            else if ( directoryService.getReferralManager().hasParentReferral( dn ) )
-            {
-                // We can't delete an entry which has an ancestor referral
-                
-                // Depending on the Context.REFERRAL property value, we will throw
-                // a different exception.
-                if ( moveAndRenameContext.isReferralIgnored() )
-                {
-                    directoryService.getReferralManager().unlock();
-                    
-                    LdapPartialResultException exception = buildLdapPartialResultException( childDn );
-                    throw exception;
-                }
-                else
-                {
-                    // Unlock the referral manager
-                    directoryService.getReferralManager().unlock();
-                    
-                    LdapReferralException exception = buildReferralException( parentEntry, childDn );
-                    throw exception;
-                }
-            }
-        }
-        
-=======
-        }
-
->>>>>>> 6559ce59
+                    LdapReferralException exception = buildReferralException( parentEntry, childDn );
+                    throw exception;
+                }
+            }
+        }
+
         // Now, check the destination
         // Normalize the moveAndRenameContext Dn
         Dn newSuperiorDn = moveAndRenameContext.getNewSuperiorDn();
         newSuperiorDn.apply( directoryService.getSchemaManager() );
-<<<<<<< HEAD
-        
-=======
-
->>>>>>> 6559ce59
+
         // If he parent Dn is a referral, or has a referral ancestor, we have to issue a AffectMultipleDsas result
         // as stated by RFC 3296 Section 5.6.2
         if ( directoryService.getReferralManager().isReferral( newSuperiorDn )
@@ -1203,48 +838,26 @@
         {
             // Unlock the referral manager
             directoryService.getReferralManager().unlock();
-<<<<<<< HEAD
-            
-=======
-
->>>>>>> 6559ce59
+
             // The parent Dn is a referral, we have to issue a AffectMultipleDsas result
             // as stated by RFC 3296 Section 5.6.2
             LdapAffectMultipleDsaException exception = new LdapAffectMultipleDsaException();
             //exception.setRemainingName( dn );
-<<<<<<< HEAD
-            
+
             throw exception;
         }
-        
+
         // Unlock the ReferralManager
         directoryService.getReferralManager().unlock();
-        
+
         moveAndRenameContext.setOriginalEntry( getOriginalEntry( moveAndRenameContext ) );
         moveAndRenameContext.setModifiedEntry( moveAndRenameContext.getOriginalEntry().clone() );
-        
+
         // Call the MoveAndRename method
         Interceptor head = directoryService.getInterceptor( moveAndRenameContext.getNextInterceptor() );
-        
+
         head.moveAndRename( moveAndRenameContext );
-        
-=======
-
-            throw exception;
-        }
-
-        // Unlock the ReferralManager
-        directoryService.getReferralManager().unlock();
-
-        moveAndRenameContext.setOriginalEntry( getOriginalEntry( moveAndRenameContext ) );
-        moveAndRenameContext.setModifiedEntry( moveAndRenameContext.getOriginalEntry().clone() );
-
-        // Call the MoveAndRename method
-        Interceptor head = directoryService.getInterceptor( moveAndRenameContext.getNextInterceptor() );
-
-        head.moveAndRename( moveAndRenameContext );
-
->>>>>>> 6559ce59
+
         LOG.debug( "<< MoveAndRenameOperation successful" );
         LOG_CHANGES.debug( "<< MoveAndRenameOperation successful" );
     }
@@ -1263,11 +876,7 @@
         // Normalize the renameContext Dn
         Dn dn = renameContext.getDn();
         dn.apply( directoryService.getSchemaManager() );
-<<<<<<< HEAD
-        
-=======
-
->>>>>>> 6559ce59
+
         // Inject the newDn into the operation context
         // Inject the new Dn into the context
         if ( !dn.isEmpty() )
@@ -1276,29 +885,18 @@
             newDn = newDn.add( renameContext.getNewRdn() );
             renameContext.setNewDn( newDn );
         }
-<<<<<<< HEAD
-        
+
         // We have to deal with the referral first
         directoryService.getReferralManager().lockRead();
-        
+
         // Check if we have an ancestor for this Dn
         Entry parentEntry = directoryService.getReferralManager().getParentReferral( dn );
-        
-=======
-
-        // We have to deal with the referral first
-        directoryService.getReferralManager().lockRead();
-
-        // Check if we have an ancestor for this Dn
-        Entry parentEntry = directoryService.getReferralManager().getParentReferral( dn );
-
->>>>>>> 6559ce59
+
         if ( parentEntry != null )
         {
             // We have found a parent referral for the current Dn
             Dn childDn = dn.getDescendantOf( parentEntry.getDn() );
-<<<<<<< HEAD
-            
+
             if ( directoryService.getReferralManager().isReferral( dn ) )
             {
                 // This is a referral. We can delete it if the ManageDsaIt flag is true
@@ -1308,7 +906,7 @@
                     // Throw a Referral Exception
                     // Unlock the referral manager
                     directoryService.getReferralManager().unlock();
-                    
+
                     LdapReferralException exception = buildReferralException( parentEntry, childDn );
                     throw exception;
                 }
@@ -1316,38 +914,13 @@
             else if ( directoryService.getReferralManager().hasParentReferral( dn ) )
             {
                 // We can't delete an entry which has an ancestor referral
-                
-=======
-
-            if ( directoryService.getReferralManager().isReferral( dn ) )
-            {
-                // This is a referral. We can delete it if the ManageDsaIt flag is true
-                // Otherwise, we just throw a LdapReferralException
-                if ( !renameContext.isReferralIgnored() )
-                {
-                    // Throw a Referral Exception
-                    // Unlock the referral manager
-                    directoryService.getReferralManager().unlock();
-
-                    LdapReferralException exception = buildReferralException( parentEntry, childDn );
-                    throw exception;
-                }
-            }
-            else if ( directoryService.getReferralManager().hasParentReferral( dn ) )
-            {
-                // We can't delete an entry which has an ancestor referral
-
->>>>>>> 6559ce59
+
                 // Depending on the Context.REFERRAL property value, we will throw
                 // a different exception.
                 if ( renameContext.isReferralIgnored() )
                 {
                     directoryService.getReferralManager().unlock();
-<<<<<<< HEAD
-                    
-=======
-
->>>>>>> 6559ce59
+
                     LdapPartialResultException exception = buildLdapPartialResultException( childDn );
                     throw exception;
                 }
@@ -1355,48 +928,28 @@
                 {
                     // Unlock the referral manager
                     directoryService.getReferralManager().unlock();
-<<<<<<< HEAD
-                    
-=======
-
->>>>>>> 6559ce59
-                    LdapReferralException exception = buildReferralException( parentEntry, childDn );
-                    throw exception;
-                }
-            }
-        }
-<<<<<<< HEAD
-        
+
+                    LdapReferralException exception = buildReferralException( parentEntry, childDn );
+                    throw exception;
+                }
+            }
+        }
+
         // Unlock the ReferralManager
         directoryService.getReferralManager().unlock();
-        
-=======
-
-        // Unlock the ReferralManager
-        directoryService.getReferralManager().unlock();
-
->>>>>>> 6559ce59
+
         // Call the rename method
         // populate the context with the old entry
         eagerlyPopulateFields( renameContext );
         Entry originalEntry = getOriginalEntry( renameContext );
         renameContext.setOriginalEntry( originalEntry );
         renameContext.setModifiedEntry( originalEntry.clone() );
-<<<<<<< HEAD
-        
+
         // Call the Rename method
         Interceptor head = directoryService.getInterceptor( renameContext.getNextInterceptor() );
-        
+
         head.rename( renameContext );
-        
-=======
-
-        // Call the Rename method
-        Interceptor head = directoryService.getInterceptor( renameContext.getNextInterceptor() );
-
-        head.rename( renameContext );
-
->>>>>>> 6559ce59
+
         LOG.debug( "<< RenameOperation successful" );
         LOG_CHANGES.debug( "<< RenameOperation successful" );
     }
@@ -1414,29 +967,18 @@
         // Normalize the searchContext Dn
         Dn dn = searchContext.getDn();
         dn.apply( directoryService.getSchemaManager() );
-<<<<<<< HEAD
-        
+
         // We have to deal with the referral first
         directoryService.getReferralManager().lockRead();
-        
+
         // Check if we have an ancestor for this Dn
         Entry parentEntry = directoryService.getReferralManager().getParentReferral( dn );
-        
-=======
-
-        // We have to deal with the referral first
-        directoryService.getReferralManager().lockRead();
-
-        // Check if we have an ancestor for this Dn
-        Entry parentEntry = directoryService.getReferralManager().getParentReferral( dn );
-
->>>>>>> 6559ce59
+
         if ( parentEntry != null )
         {
             // We have found a parent referral for the current Dn
             Dn childDn = dn.getDescendantOf( parentEntry.getDn() );
-<<<<<<< HEAD
-            
+
             if ( directoryService.getReferralManager().isReferral( dn ) )
             {
                 // This is a referral. We can return it if the ManageDsaIt flag is true
@@ -1446,7 +988,7 @@
                     // Throw a Referral Exception
                     // Unlock the referral manager
                     directoryService.getReferralManager().unlock();
-                    
+
                     LdapReferralException exception = buildReferralExceptionForSearch( parentEntry, childDn,
                         searchContext.getScope() );
                     throw exception;
@@ -1455,30 +997,18 @@
             else if ( directoryService.getReferralManager().hasParentReferral( dn ) )
             {
                 // We can't search an entry which has an ancestor referral
-                
+
                 // Depending on the Context.REFERRAL property value, we will throw
                 // a different exception.
                 if ( searchContext.isReferralIgnored() )
                 {
                     directoryService.getReferralManager().unlock();
-                    
+
                     LdapPartialResultException exception = buildLdapPartialResultException( childDn );
                     throw exception;
                 }
                 else
                 {
-                    // Unlock the referral manager
-                    directoryService.getReferralManager().unlock();
-                    
-=======
-
-            if ( directoryService.getReferralManager().isReferral( dn ) )
-            {
-                // This is a referral. We can return it if the ManageDsaIt flag is true
-                // Otherwise, we just throw a LdapReferralException
-                if ( !searchContext.isReferralIgnored() )
-                {
-                    // Throw a Referral Exception
                     // Unlock the referral manager
                     directoryService.getReferralManager().unlock();
 
@@ -1487,56 +1017,18 @@
                     throw exception;
                 }
             }
-            else if ( directoryService.getReferralManager().hasParentReferral( dn ) )
-            {
-                // We can't search an entry which has an ancestor referral
-
-                // Depending on the Context.REFERRAL property value, we will throw
-                // a different exception.
-                if ( searchContext.isReferralIgnored() )
-                {
-                    directoryService.getReferralManager().unlock();
-
-                    LdapPartialResultException exception = buildLdapPartialResultException( childDn );
-                    throw exception;
-                }
-                else
-                {
-                    // Unlock the referral manager
-                    directoryService.getReferralManager().unlock();
-
->>>>>>> 6559ce59
-                    LdapReferralException exception = buildReferralExceptionForSearch( parentEntry, childDn,
-                        searchContext.getScope() );
-                    throw exception;
-                }
-            }
-        }
-<<<<<<< HEAD
-        
+        }
+
         // Unlock the ReferralManager
         directoryService.getReferralManager().unlock();
-        
+
         // Call the Search method
         Interceptor head = directoryService.getInterceptor( searchContext.getNextInterceptor() );
-        
+
         EntryFilteringCursor cursor = head.search( searchContext );
-        
+
         LOG.debug( "<< SearchOperation successful" );
-        
-=======
-
-        // Unlock the ReferralManager
-        directoryService.getReferralManager().unlock();
-
-        // Call the Search method
-        Interceptor head = directoryService.getInterceptor( searchContext.getNextInterceptor() );
-
-        EntryFilteringCursor cursor = head.search( searchContext );
-
-        LOG.debug( "<< SearchOperation successful" );
-
->>>>>>> 6559ce59
+
         return cursor;
     }
 
