--- conflicted
+++ resolved
@@ -305,7 +305,6 @@
     private Comparator getComparator( String attrId ) throws NamingException
     {
         MatchingRule mrule = getMatchingRule( attrId, EQUALITY_MATCH );
-
         return mrule.getComparator();
     }
 
@@ -359,11 +358,7 @@
         {
             mrule = type.getEquality();
         }
-<<<<<<< HEAD
-        
-=======
-
->>>>>>> d69d8c08
+
         return mrule;
     }
 }