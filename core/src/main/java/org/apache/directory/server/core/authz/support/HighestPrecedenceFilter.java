/*
 *  Licensed to the Apache Software Foundation (ASF) under one
 *  or more contributor license agreements.  See the NOTICE file
 *  distributed with this work for additional information
 *  regarding copyright ownership.  The ASF licenses this file
 *  to you under the Apache License, Version 2.0 (the
 *  "License"); you may not use this file except in compliance
 *  with the License.  You may obtain a copy of the License at
 *  
 *    http://www.apache.org/licenses/LICENSE-2.0
 *  
 *  Unless required by applicable law or agreed to in writing,
 *  software distributed under the License is distributed on an
 *  "AS IS" BASIS, WITHOUT WARRANTIES OR CONDITIONS OF ANY
 *  KIND, either express or implied.  See the License for the
 *  specific language governing permissions and limitations
 *  under the License. 
 *  
 */
package org.apache.directory.server.core.authz.support;


import java.util.Collection;
import java.util.Iterator;

import javax.naming.NamingException;

import org.apache.directory.server.core.entry.ServerEntry;
import org.apache.directory.server.core.interceptor.context.OperationContext;
import org.apache.directory.server.schema.registries.Registries;
import org.apache.directory.shared.ldap.aci.ACITuple;
import org.apache.directory.shared.ldap.aci.MicroOperation;
import org.apache.directory.shared.ldap.constants.AuthenticationLevel;
import org.apache.directory.shared.ldap.entry.Value;
import org.apache.directory.shared.ldap.name.LdapDN;


/**
 * An {@link ACITupleFilter} that discards all tuples having a precedence less
 * than the highest remaining precedence. (18.8.4.1, X.501)
 *
 * @author <a href="mailto:dev@directory.apache.org">Apache Directory Project</a>
 * @version $Rev$, $Date$
 */
public class HighestPrecedenceFilter implements ACITupleFilter
{
    public Collection<ACITuple> filter( 
            Registries registries, 
<<<<<<< HEAD
            Collection<ACITuple> tuples, 
            OperationScope scope, 
            PartitionNexusProxy proxy,
=======
	    Collection<ACITuple> tuples, 
	    OperationScope scope, 
	    OperationContext opContext,
>>>>>>> 6a3760ee
            Collection<LdapDN> userGroupNames, 
            LdapDN userName, 
            ServerEntry userEntry, 
            AuthenticationLevel authenticationLevel,
            LdapDN entryName, 
            String attrId, 
            Value<?> attrValue, 
            ServerEntry entry, 
            Collection<MicroOperation> microOperations,
            ServerEntry entryView )
        throws NamingException
    {
        if ( tuples.size() <= 1 )
        {
            return tuples;
        }

        int maxPrecedence = -1;

        // Find the maximum precedence for all tuples.
        for ( ACITuple tuple:tuples )
        {
            if ( tuple.getPrecedence() > maxPrecedence )
            {
                maxPrecedence = tuple.getPrecedence();
            }
        }

        // Remove all tuples whose precedences are not the maximum one.
        for ( Iterator<ACITuple> i = tuples.iterator(); i.hasNext(); )
        {
            ACITuple tuple = i.next();
            
            if ( tuple.getPrecedence() != maxPrecedence )
            {
                i.remove();
            }
        }

        return tuples;
    }
}<|MERGE_RESOLUTION|>--- conflicted
+++ resolved
@@ -46,15 +46,9 @@
 {
     public Collection<ACITuple> filter( 
             Registries registries, 
-<<<<<<< HEAD
-            Collection<ACITuple> tuples, 
-            OperationScope scope, 
-            PartitionNexusProxy proxy,
-=======
 	    Collection<ACITuple> tuples, 
 	    OperationScope scope, 
 	    OperationContext opContext,
->>>>>>> 6a3760ee
             Collection<LdapDN> userGroupNames, 
             LdapDN userName, 
             ServerEntry userEntry, 
