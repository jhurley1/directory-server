--- conflicted
+++ resolved
@@ -167,8 +167,6 @@
             
             List<Index<?, Entry, Long>> indexToBuild = new ArrayList<Index<?, Entry, Long>>();
 
-            List<Index<?, Entry, Long>> indexToBuild = new ArrayList<Index<?, Entry, Long>>();
-
             // this loop is used for two purposes
             // one for collecting all user indices
             // two for finding a new index to be built
@@ -177,11 +175,7 @@
             {
                 String indexOid = index.getAttribute().getOid();
                 allIndices.add( indexOid );
-<<<<<<< HEAD
-
-=======
                 
->>>>>>> 57a2ce09
                 // take the part after removing .db from the
                 String name = indexOid + JDBM_DB_FILE_EXTN;
 
@@ -260,11 +254,7 @@
 
 
     /**
-<<<<<<< HEAD
-     * builds user defined indexes on a attributes by browsing all the entries present in master db
-=======
      * Builds user defined indexes on a attributes by browsing all the entries present in master db
->>>>>>> 57a2ce09
      * 
      * @param userIndexes then user defined indexes to create
      * @throws Exception in case of any problems while building the index
@@ -279,23 +269,13 @@
             for ( Index index : userIndexes )
             {
                 AttributeType atType = index.getAttribute();
-<<<<<<< HEAD
-    
-                String attributeOid = index.getAttribute().getOid();
-
-                LOG.info( "building the index for attribute type {}", atType );
-
-                Tuple<Long, Entry> tuple = cursor.get();
-    
-=======
   
                 String attributeOid = index.getAttribute().getOid();
   
                 LOG.info( "building the index for attribute type {}", atType );
           
-                Tuple<Long, Entry> tuple = cursor.get();            
-
->>>>>>> 57a2ce09
+                Tuple<Long, Entry> tuple = cursor.get();
+
                 Long id = tuple.getKey();
                 Entry entry = tuple.getValue();
     
