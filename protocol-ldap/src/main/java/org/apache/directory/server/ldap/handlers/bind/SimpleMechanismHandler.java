/*
 *  Licensed to the Apache Software Foundation (ASF) under one
 *  or more contributor license agreements.  See the NOTICE file
 *  distributed with this work for additional information
 *  regarding copyright ownership.  The ASF licenses this file
 *  to you under the Apache License, Version 2.0 (the
 *  "License"); you may not use this file except in compliance
 *  with the License.  You may obtain a copy of the License at
 *  
 *    http://www.apache.org/licenses/LICENSE-2.0
 *  
 *  Unless required by applicable law or agreed to in writing,
 *  software distributed under the License is distributed on an
 *  "AS IS" BASIS, WITHOUT WARRANTIES OR CONDITIONS OF ANY
 *  KIND, either express or implied.  See the License for the
 *  specific language governing permissions and limitations
 *  under the License. 
 *  
 */
package org.apache.directory.server.ldap.handlers.bind;


import javax.security.sasl.SaslServer;

import org.apache.commons.lang.exception.ExceptionUtils;
import org.apache.directory.server.core.api.CoreSession;
import org.apache.directory.server.core.api.OperationEnum;
import org.apache.directory.server.core.api.interceptor.context.BindOperationContext;
import org.apache.directory.server.ldap.LdapProtocolUtils;
import org.apache.directory.server.ldap.LdapSession;
import org.apache.directory.shared.ldap.model.exception.LdapAuthenticationException;
import org.apache.directory.shared.ldap.model.exception.LdapException;
import org.apache.directory.shared.ldap.model.exception.LdapOperationException;
import org.apache.directory.shared.ldap.model.message.BindRequest;
import org.apache.directory.shared.ldap.model.message.BindResponse;
import org.apache.directory.shared.ldap.model.message.LdapResult;
import org.apache.directory.shared.ldap.model.message.ResultCodeEnum;
import org.apache.directory.shared.ldap.model.name.Dn;
import org.slf4j.Logger;
import org.slf4j.LoggerFactory;


/**
 * A Dummy mechanism handler for Simple mechanism: not really used but needed
 * for the mechanism map.
 *
 * @author <a href="mailto:dev@directory.apache.org">Apache Directory Project</a>
 */
public class SimpleMechanismHandler implements MechanismHandler
{
    /** The logger instance */
    private static final Logger LOG = LoggerFactory.getLogger( SimpleMechanismHandler.class );


    public SaslServer handleMechanism( LdapSession ldapSession, BindRequest bindRequest ) throws Exception
    {
        // create a new Bind context, with a null session, as we don't have 
        // any context yet.
        BindOperationContext bindContext = new BindOperationContext( null );

        // Stores the Dn of the user to check, and its password
        bindContext.setDn( bindRequest.getDn() );
        bindContext.setCredentials( bindRequest.getCredentials() );
<<<<<<< HEAD
        bindContext.setInterceptors( ldapSession.getLdapServer().getDirectoryService().getInterceptors( OperationEnum.BIND ) );
=======
        bindContext.setInterceptors( ldapSession.getLdapServer().getDirectoryService()
            .getInterceptors( OperationEnum.BIND ) );
>>>>>>> 6559ce59

        // Stores the request controls into the operation context
        LdapProtocolUtils.setRequestControls( bindContext, bindRequest );

        try
        {
            CoreSession adminSession = ldapSession.getLdapServer().getDirectoryService().getAdminSession();

            // And call the OperationManager bind operation.
            adminSession.getDirectoryService().getOperationManager().bind( bindContext );

            // As a result, store the created session in the Core Session
            ldapSession.setCoreSession( bindContext.getSession() );

            // Return the successful response
            BindResponse response = ( BindResponse ) bindRequest.getResultResponse();
            response.getLdapResult().setResultCode( ResultCodeEnum.SUCCESS );
            LdapProtocolUtils.setResponseControls( bindContext, response );

            // Write it back to the client
            ldapSession.getIoSession().write( response );
            LOG.debug( "Returned SUCCESS message: {}.", response );
        }
        catch ( LdapException e )
        {
            // Something went wrong. Write back an error message            
            ResultCodeEnum code = null;
            LdapResult result = bindRequest.getResultResponse().getLdapResult();

            if ( e instanceof LdapOperationException )
            {
                code = ( ( LdapOperationException ) e ).getResultCode();
                result.setResultCode( code );
            }
            else
            {
                code = ResultCodeEnum.getBestEstimate( e, bindRequest.getType() );
                result.setResultCode( code );
            }

            String msg = "Bind failed: " + e.getLocalizedMessage();

            if ( LOG.isDebugEnabled() )
            {
                msg += ":\n" + ExceptionUtils.getStackTrace( e );
                msg += "\n\nBindRequest = \n" + bindRequest.toString();
            }

            Dn name = null;

            if ( e instanceof LdapAuthenticationException )
            {
                name = ( ( LdapAuthenticationException ) e ).getResolvedDn();
            }

            if ( ( name != null )
                && ( ( code == ResultCodeEnum.NO_SUCH_OBJECT ) || ( code == ResultCodeEnum.ALIAS_PROBLEM )
                    || ( code == ResultCodeEnum.INVALID_DN_SYNTAX ) || ( code == ResultCodeEnum.ALIAS_DEREFERENCING_PROBLEM ) ) )
            {
                result.setMatchedDn( name );
            }

            result.setDiagnosticMessage( msg );
            ldapSession.getIoSession().write( bindRequest.getResultResponse() );
        }

        return null;
    }


    /**
     * {@inheritDoc}
     */
    public void init( LdapSession ldapSession )
    {
        // Do nothing
    }


    /**
     * {@inheritDoc}
     */
    public void cleanup( LdapSession ldapSession )
    {
        ldapSession.clearSaslProperties();
    }
}<|MERGE_RESOLUTION|>--- conflicted
+++ resolved
@@ -61,12 +61,8 @@
         // Stores the Dn of the user to check, and its password
         bindContext.setDn( bindRequest.getDn() );
         bindContext.setCredentials( bindRequest.getCredentials() );
-<<<<<<< HEAD
-        bindContext.setInterceptors( ldapSession.getLdapServer().getDirectoryService().getInterceptors( OperationEnum.BIND ) );
-=======
         bindContext.setInterceptors( ldapSession.getLdapServer().getDirectoryService()
             .getInterceptors( OperationEnum.BIND ) );
->>>>>>> 6559ce59
 
         // Stores the request controls into the operation context
         LdapProtocolUtils.setRequestControls( bindContext, bindRequest );
